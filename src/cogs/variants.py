from __future__ import annotations

import re
from typing import TYPE_CHECKING, Any, Callable

from src.db import TileData

from .. import constants, errors
from ..tile import FullTile, RawTile, TileFields

if TYPE_CHECKING:
    from ...ROBOT import Bot
    from ..tile import FullGrid, GridIndex, RawGrid

HandlerFn = Callable[['HandlerContext'], TileFields]
DefaultFn = Callable[['DefaultContext'], TileFields]

class ContextBase:
    '''The context that the (something) was invoked in.'''
    def __init__(self, *, bot: Bot, tile: RawTile, grid: RawGrid, index: GridIndex, tile_data_cache: dict[str, TileData], flags: dict[str, Any]) -> None:
        self.bot = bot
        self.tile = tile
        self.grid = grid
        self.index = index
        self.flags = flags
        self.tile_data_cache = tile_data_cache

    @property
    def tile_data(self) -> TileData | None:
        '''Associated tile data'''
        return self.tile_data_cache.get(self.tile.name)
    
    def is_adjacent(self, coordinate: tuple[int, int],) -> bool:
        '''Tile is next to a joining tile'''
        x, y = coordinate
        joining_tiles = (self.tile.name, "level")
        if x < 0 or y < 0 or y >= len(self.grid) or x >= len(self.grid[0]):
            return bool(self.flags.get("tile_borders"))
        return any(t.name in joining_tiles for t in self.grid[y][x])

class HandlerContext(ContextBase):
    '''The context that the handler was invoked in.'''
    def __init__(self, *, 
        fields: TileFields,
        variant: str,
        groups: tuple[str, ...],
        extras: dict[str, Any],
        **kwargs: Any,
    ) -> None:
        self.fields = fields
        self.variant = variant
        self.groups = groups
        self.extras = extras
        super().__init__(**kwargs)

class DefaultContext(ContextBase):
    '''The context that a default factory was invoked in.'''

class VariantHandlers:
    def __init__(self, bot: Bot) -> None:
        self.handlers: list[Handler] = []
        self.bot = bot
        self.default_fields: DefaultFn = lambda ctx: {}
        self.tile_data_cache: dict[str, TileData] = {}

    def handler(
        self, 
        *, 
        pattern: str,
        variant_hints: dict[str, str],
        variant_group: str = "Other",
        order: int | None = None
    ) -> Callable[[HandlerFn], Handler]:
        '''Registers a variant handler.
        
        The decorated function should take one argument (`HandlerContext`) and return `TileFields`.

        The handler is invoked when the variant matches `pattern`. If the pattern includes any 
        capturing groups, they are accessible at `HandlerContext.groups`.

        `variant_hints` is a list of (variant, user-friendly representation) pairs.
        Each variant should be valid for the handler. The representation should typically 
        be related to the variant provided, as it will be passed to the user. 
        
        `variant_group` is a key used to group variant handlers together. It should
        be a user-friendly string.

        The lower `order` is, the earlier the handler is prioritized (loosely).
        If `order` is `None` or not given, the handler is given the least priority (loosely).
        '''
        def deco(fn: HandlerFn) -> Handler:
            handler = Handler(pattern, fn, variant_hints, variant_group)
            if order is None:
                self.handlers.append(handler)
            else:
                self.handlers.insert(order, handler)
            return handler
        return deco
    
    def default(self, fn: DefaultFn):
        '''Registers a default field factory.
        
        There can only be one factory.
        
        The function should take no arguments and return a `TileFields`.
        Successive calls to this decorator will replace previous factories.
        '''
        self.default_fields = fn
    
    def finalize(self, fn: Callable[[FullTile], None]):
        '''Registers a finalizer.
        
        There can only be one.
        '''
        self.finalizer = fn

    def all_variants(self) -> list[str]:
        '''All the possible variants
        
        tuples: (real string, representation string)
        '''
        return [
            repr
            for handler in self.handlers
            for repr in handler.hints.values()
        ]

    def valid_variants(self, tile: RawTile, tile_data_cache: dict[str, TileData]) -> dict[str, list[str]]:
        '''Returns the variants that are valid for a given tile.
        This data is pulled from the handler's `hints` attribute.
        
        The output is grouped by the variant group of the handler.
        '''
        out: dict[str, list[str]] = {}
        for handler in self.handlers:
            for variant, repr in handler.hints.items():
                try:
                    groups = handler.match(variant)
                    if groups is not None:
                        mock_ctx = HandlerContext(
                            bot=self.bot,
                            fields={},
                            groups=groups,
                            variant=variant,
                            tile=tile,
                            grid=[[[tile]]],
                            index=(0, 0),
                            extras={},
                            tile_data_cache=tile_data_cache,
                            flags=dict(disallow_custom_directions=True)
                        )
                        handler.handle(mock_ctx)
                except errors.VariantError:
                    pass # Variant not possible
                else:
                    out.setdefault(handler.group, []).append(repr)
        return out

    def handle_tile(self, tile: RawTile, grid: RawGrid, index: GridIndex, tile_data_cache: dict[str, TileData], **flags: Any) -> FullTile:
        '''Take a RawTile and apply its variants to it'''
        default_ctx = DefaultContext(
            bot=self.bot,
            tile=tile,
            grid=grid,
            index=index,
            tile_data_cache=tile_data_cache,
            flags=flags
        )
        fields: TileFields = self.default_fields(default_ctx)
        extras = {}
        for variant in tile.variants:
            failed = True
            for handler in reversed(self.handlers):
                groups = handler.match(variant)
                if groups is not None:
                    failed = False
                    ctx = HandlerContext(
                        bot=self.bot,
                        fields=fields,
                        groups=groups,
                        variant=variant,
                        tile=tile,
                        grid=grid,
                        index=index,
                        extras=extras,
                        tile_data_cache=tile_data_cache,
                        flags=flags
                    )
                    fields.update(handler.handle(ctx))
            if failed:
                raise errors.UnknownVariant(tile, variant)
        full = FullTile.from_tile_fields(tile, fields)
        self.finalizer(full, **flags)
        return full

    async def handle_grid(self, grid: RawGrid, **flags: Any) -> FullGrid:
        '''Apply variants to a full grid of raw tiles'''
        tile_data_cache = {
            data.name: data async for data in self.bot.db.tiles(
                {
                    tile.name for row in grid for stack in row for tile in stack
                },
                maximum_version = flags.get("ignore_editor_overrides", 1000)
            )
        }
        return [
            [
                [
                    self.handle_tile(tile, grid, (x, y, z), tile_data_cache, **flags)
                    for z, tile in enumerate(stack)
                ]
                for x, stack in enumerate(row)
            ]
            for y, row in enumerate(grid)
        ]

class Handler:
    '''Handles a single variant'''
    def __init__(
        self,
        pattern: str,
        fn: HandlerFn,
        hints: dict[str, str],
        group: str
    ):
        self.pattern = pattern
        self.fn = fn
        self.hints = hints
        self.group = group

    def match(self, variant: str) -> tuple[str, ...] | None:
        '''Can this handler take the variant?
        
        Returns the matched groups if possible, else returns `None`.
        '''
        matches = re.fullmatch(self.pattern, variant)
        if matches is not None:
            return matches.groups()
    
    def handle(self, ctx: HandlerContext) -> TileFields:
        '''Handle the variant'''
        return self.fn(ctx)

def split_variant(variant: int | None) -> tuple[int, int]:
    '''The sleeping animation is slightly inconvenient'''
    if variant is None:
        return 0, 0
    dir, anim = divmod(variant, 8)
    if anim == 7:
        dir = (dir + 1) % 4
        anim = -1
    return dir * 8, anim

def join_variant(dir: int, anim: int) -> int:
    '''The sleeping animation is slightly inconvenient'''
    return (dir + anim) % 32

def setup(bot: Bot):
    '''Get the variant handler instance'''
    handlers = VariantHandlers(bot)
    bot.handlers = handlers

    @handlers.default
    def default(ctx: DefaultContext) -> TileFields:
        '''Handles default colors, facing right, and auto-tiling'''
        if ctx.tile.name == "-":
            return {
                "empty": True
            }
        tile_data = ctx.tile_data
        color = (0, 3)
        variant = 0
        if tile_data is not None:
            color = tile_data.active_color
            if tile_data.tiling in constants.AUTO_TILINGS:
                x, y, _ = ctx.index
                variant = (
                    + 1 * ctx.is_adjacent((x + 1, y))
                    + 2 * ctx.is_adjacent((x, y - 1))
                    + 4 * ctx.is_adjacent((x - 1, y))
                    + 8 * ctx.is_adjacent((x, y + 1))
                )
            if ctx.flags.get("raw_output"):
                color = (0, 3)
            return {
                "variant_number": variant,
                "color_index": color,
                "meta_level": 0,
                "sprite": (tile_data.source, tile_data.sprite),
            }
        if not ctx.tile.is_text:
            raise errors.TileNotFound(ctx.tile)
        return {
            "custom": True,
            "variant_number": variant,
            "color_index": color,
            "meta_level": 0,
        }

    @handlers.finalize
    def finalize(tile: FullTile, **flags) -> None:
        if flags.get("extra_names") is not None:
            if flags["extra_names"]:
                flags["extra_names"][0] = "render"
            else:
                name = tile.name.replace("/", "")
                variant = tile.variant_number
                meta_level = tile.meta_level
                flags["extra_names"].append(
                    meta_level * "meta_" + f"{name}_{variant}"
                )
        if tile.custom and tile.custom_style is None:
            if len(tile.name[5:]) == 2 and flags.get("default_to_letters"):
                tile.custom_style = "letter"
            else:
                tile.custom_style = "noun"

    @handlers.handler(
        pattern=r"|".join(constants.DIRECTION_VARIANTS),
        variant_hints=constants.DIRECTION_REPRESENTATION_VARIANTS,
        variant_group="Alternate sprites"
    )
    def directions(ctx: HandlerContext) -> TileFields:
        dir = constants.DIRECTION_VARIANTS[ctx.variant]
        _, anim = split_variant(ctx.fields.get("variant_number"))
        tile_data = ctx.tile_data
        if tile_data is not None and tile_data.tiling in constants.DIRECTION_TILINGS:
            return {
                "variant_number": join_variant(dir, anim),
                "custom_direction": dir
            }
        elif ctx.flags.get("ignore_bad_directions"):
            return {}
        else:
            if ctx.flags.get("disallow_custom_directions") and not ctx.tile.is_text:
                raise errors.BadTilingVariant(ctx.tile, ctx.variant, "<missing>")
            return {
                "custom_direction": dir
            }

    @handlers.handler(
        pattern=r"|".join(constants.ANIMATION_VARIANTS),
        variant_hints=constants.ANIMATION_REPRESENTATION_VARIANTS,
        variant_group="Alternate sprites"
    )
    def animations(ctx: HandlerContext) -> TileFields:
        anim = constants.ANIMATION_VARIANTS[ctx.variant]
        dir, _ = split_variant(ctx.fields.get("variant_number"))
        tile_data = ctx.tile_data
        tiling = None
        if tile_data is not None:
            tiling = tile_data.tiling
            if tiling in constants.ANIMATION_TILINGS:
                return {
                    "variant_number": join_variant(dir, anim)
                }
        raise errors.BadTilingVariant(ctx.tile.name, ctx.variant, tiling)
    
    @handlers.handler(
        pattern=r"|".join(constants.SLEEP_VARIANTS),
        variant_hints=constants.SLEEP_REPRESENTATION_VARIANTS,
        variant_group="Alternate sprites"
    )
    def sleep(ctx: HandlerContext) -> TileFields:
        anim = constants.SLEEP_VARIANTS[ctx.variant]
        dir, _ = split_variant(ctx.fields.get("variant_number"))
        tile_data = ctx.tile_data
        if tile_data is not None:
            if tile_data.tiling in constants.SLEEP_TILINGS:
                return {
                    "variant_number": join_variant(dir, anim)
                }
            raise errors.BadTilingVariant(ctx.tile.name, ctx.variant, tile_data.tiling)
        raise errors.BadTilingVariant(ctx.tile.name, ctx.variant, "<missing>")

    @handlers.handler(
        pattern=r"|".join(constants.AUTO_VARIANTS),
        variant_hints=constants.AUTO_REPRESENTATION_VARIANTS,
        variant_group="Alternate sprites"
    )
    def auto(ctx: HandlerContext) -> TileFields:
        tile_data = ctx.tile_data
        tiling = None
        if tile_data is not None:
            tiling = tile_data.tiling
            if tiling in constants.AUTO_TILINGS:
                if ctx.extras.get("auto_override", False):
                    num = ctx.fields.get("variant_number") or 0
                    return {
                        "variant_number": num | constants.AUTO_VARIANTS[ctx.variant]
                    }
                else:
                    ctx.extras["auto_override"] = True
                    return {
                        "variant_number": constants.AUTO_VARIANTS[ctx.variant]
                    }
        raise errors.BadTilingVariant(ctx.tile.name, ctx.variant, tiling)

    @handlers.handler(
        pattern=r"\d{1,2}",
        variant_hints={"0": "`raw variant number` (e.g. `8`, `17`, `31`)"},
        variant_group="Alternate sprites"
    )
    def raw_variant(ctx: HandlerContext) -> TileFields:
        variant = int(ctx.variant)
        tile_data = ctx.tile_data
        if tile_data is None:
            raise errors.VariantError("what tile is that even")
        tiling = tile_data.tiling
        try:
            if tiling in constants.AUTO_TILINGS:
                if variant >= 16:
                    raise errors.BadTilingVariant(ctx.tile.name, ctx.variant, tiling)
            else:
                dir, anim = split_variant(variant)
                if dir != 0:
                    if tiling not in constants.DIRECTION_TILINGS or dir not in constants.DIRECTIONS:
                        raise errors.BadTilingVariant(ctx.tile.name, ctx.variant, tiling)
                if anim != 0:
                    if anim in constants.SLEEP_VARIANTS.values():
                        if tiling not in constants.SLEEP_TILINGS:
                            raise errors.BadTilingVariant(ctx.tile.name, ctx.variant, tiling)
                    else:
                        if tiling not in constants.ANIMATION_TILINGS or anim not in constants.ANIMATION_VARIANTS.values():
                            raise errors.BadTilingVariant(ctx.tile.name, ctx.variant, tiling)
            return {
                "variant_number": variant
            }
        except:
            return {
                "variant_number": -1
            }

    @handlers.handler(
        pattern=r"|".join(constants.COLOR_NAMES),
        variant_hints=constants.COLOR_REPRESENTATION_VARIANTS,
        variant_group="Colors"
    )
    def color_name(ctx: HandlerContext) -> TileFields:
        return {
            "color_index": constants.COLOR_NAMES[ctx.variant]
        }

    @handlers.handler(
        pattern=r"(\d)/(\d)",
        variant_hints={"0/0": "`palette_x/palette_y` (Color palette index, e.g. `0/3`)"},
        variant_group="Colors"
    )
    def color_index(ctx: HandlerContext) -> TileFields:
        x, y = int(ctx.groups[0]), int(ctx.groups[1])
        if x > 6 or y > 4:
            raise errors.BadPaletteIndex(ctx.tile.name, ctx.variant)
        return {
            "color_index": (int(ctx.groups[0]), int(ctx.groups[1]))
        }
    
    @handlers.handler(
        pattern=r"#([0-9a-fA-F]{1,6})",
        variant_hints={"#ffffff": "`#hex_code` (Color hex code, e.g. `#f055ee`)"},
        variant_group="Colors"
    )
    def color_rgb(ctx: HandlerContext) -> TileFields:
        color = int(ctx.groups[0], base=16)
        red = color >> 16
        green = (color & 0x00ff00) >> 8
        blue = color & 0x0000ff
        return {
            "color_rgb": (red, green, blue)
        }

    @handlers.handler(
        pattern=r"inactive|in",
        variant_hints={"in": "`inactive` / `in` (Inactive text color)"},
        variant_group="Colors"
    )
    def inactive(ctx: HandlerContext) -> TileFields:
        color = ctx.fields.get("color_index", (0, 3))
        tile_data = ctx.tile_data
        if tile_data is not None and ctx.tile.is_text:
            # only the first `:inactive` should pick the provided color
            if color == tile_data.active_color:
                return {
                    "color_index": tile_data.inactive_color
                }
        return {
            "color_index": constants.INACTIVE_COLORS[color]
        }

    @handlers.handler(
        pattern=r"hide",
        variant_hints={"hide": "`hide` (It's a mystery)"},
        variant_group="Filters"
    )
    def hide(ctx: HandlerContext) -> TileFields:
        return {
            "empty": True
        }

    @handlers.handler(
        pattern=r"meta|m(?!\d)",
        variant_hints={"m": "`meta` / `m` (+1 meta layer)"},
        variant_group="Filters"
    )
    def meta(ctx: HandlerContext) -> TileFields:
        level = ctx.fields.get("meta_level", 0)
        if abs(level) >= constants.MAX_META_DEPTH:
            raise errors.BadMetaVariant(ctx.tile.name, ctx.variant, level)
        return {
            "meta_level": level + 1
        }
    
    @handlers.handler(
        pattern=r"m(-{0,1}\d+)",
        variant_hints={"m1": "`mX` (A specific meta depth, e.g. `m1`, `m3`)"},
        variant_group="Filters"
    )
    def meta_absolute(ctx: HandlerContext) -> TileFields:
        level = int(ctx.groups[0])
        if abs(level) > constants.MAX_META_DEPTH:
            raise errors.BadMetaVariant(ctx.tile.name, ctx.variant, level)
        return {
            "meta_level": level
        }

    @handlers.handler(
        pattern=r"noun",
        variant_hints={"noun": "`noun` (Noun-style text)"},
        variant_group="Custom text"
    )
    def noun(ctx: HandlerContext) -> TileFields:
        if not ctx.tile.is_text:
            raise errors.TileNotText(ctx.tile.name, "noun")
        tile_data = ctx.tile_data
        if tile_data is not None:
            if constants.TEXT_TYPES[tile_data.text_type] == "property":
                return {
                    "style_flip": True,
                    "custom_style": "noun"
                }
        return {
            "custom": True,
            "custom_style": "noun"
        }
    
    @handlers.handler(
        pattern=r"letter|let",
        variant_hints={"let": "`letter` / `let` (Letter-style text)"},
        variant_group="Custom text"
    )
    def letter(ctx: HandlerContext) -> TileFields:
        if not ctx.tile.is_text:
            raise errors.TileNotText(ctx.tile.name, "letter")
        if len(ctx.tile.name[5:]) > 2:
            raise errors.BadLetterVariant(ctx.tile.name, "letter")
        return {
            "custom": True,
            "custom_style": "letter"
        }
    
    @handlers.handler(
        pattern=r"property|prop",
        variant_hints={"prop": "`property` / `prop` (Property-style text)"},
        variant_group="Custom text"
    )
    def property(ctx: HandlerContext) -> TileFields:
        tile_data = ctx.tile_data
        if not ctx.tile.is_text:
            if tile_data is not None:
                # this will be funny
                return {
                    "style_flip": True,
                    "custom_style": "property"
                }
            else:
                raise errors.VariantError("yet again (but this time on a technicality)")
        if tile_data is not None:
            if constants.TEXT_TYPES[tile_data.text_type] == "noun":
                return {
                    "style_flip": True,
                    "custom_style": "property"
                }
        return {
            "custom_style": "property",
            "custom": True,
        }

    @handlers.handler(
        pattern=r"mask",
        variant_hints={"mask": "`mask` (Tiles below get cut to this)"},
        variant_group="Filters"
    )
    def mask(ctx: HandlerContext) -> TileFields:
        return{
            "mask_alpha": True
        }
    
    @handlers.handler(
        pattern=r"cut",
        variant_hints={"cut": "`cut` (Tiles below get this cut from them)"},
        variant_group="Filters"
    )
    def cut(ctx: HandlerContext) -> TileFields:
        return{
            "cut_alpha": True
        }
        
    @handlers.handler(
        pattern=r"neon(?:([\d\.]+))?",
        variant_hints={"neon": "`neon[float]` (Pixels surrounded by identical pixels get their alpha divided by n. If not specified, n is 1.4.)"},
        variant_group="Filters"
    )
    def neon(ctx: HandlerContext) -> TileFields:
        neon = ctx.groups[0] or 1.4
        return {
            "neon": float(neon)
        }
    
    @handlers.handler(
        pattern=r"pixelate(?:([\d]+))?",
        variant_hints={"pixelate": "`pixelate<int>` (Pixelates the sprite with a radius of n.)"},
        variant_group="Filters"
    )
    def neon(ctx: HandlerContext) -> TileFields:
        pixelate = ctx.groups[0]
        return {
            "pixelate": int(pixelate)
        }
    
    @handlers.handler(
        pattern=r"opacity(?:([\d\.]+))?",
        variant_hints={"opacity": "`opacity<float>` (The image gets less opaque by n.)"},
        variant_group="Filters"
    )
    def neon(ctx: HandlerContext) -> TileFields:
        opacity = ctx.groups[0] or 1
        return {
            "opacity": float(opacity)
        }

    @handlers.handler(
        pattern=r"blank",
        variant_hints={"blank": "`blank` (Makes all of the sprite its palette-defined color.)"},
        variant_group="Filters"
    )
    def blank(ctx: HandlerContext) -> TileFields:
        try:
            return{
                "filters": ctx.fields.get("filters") + ["blank"]
            }
        except:
            return{
                "filters": ["blank"]
            }
            
    @handlers.handler(
        pattern=r"face|eyes",
        variant_hints={"face": "`face` (Tries to extract the face of a sprite by removing all but the least used color.)"},
        variant_group="Filters"
    )
    def face(ctx: HandlerContext) -> TileFields:
        try:
            return{
                "filters": ctx.fields.get("filters") + ["face"]
            }
        except:
            return{
                "filters": ["face"]
            }
    
    @handlers.handler(
        pattern=r"flipx",
        variant_hints={"flipx": "`flipx` (Flips sprite horizontally.)"},
        variant_group="Filters"
    )
    def flipx(ctx: HandlerContext) -> TileFields:
        try:
            return{
                "filters": ctx.fields.get("filters") + ["flipx"]
            }
        except:
            return{
                "filters": ["flipx"]
            }
            
    @handlers.handler(
        pattern=r"flipy",
        variant_hints={"flipy": "`flipy` (Flips sprite vertically.)"},
        variant_group="Filters"
    )
    def flipy(ctx: HandlerContext) -> TileFields:
        try:
            return{
                "filters": ctx.fields.get("filters") + ["flipy"]
            }
        except:
            return{
                "filters": ["flipy"]
            }
    
    @handlers.handler(
        pattern=r"scanx",
        variant_hints={"scanx": "`scanx` (Applies a horizonal scanline effect.)"},
        variant_group="Filters"
    )
    def scanx(ctx: HandlerContext) -> TileFields:
        try:
            return{
                "filters": ctx.fields.get("filters") + ["scanx"]
            }
        except:
            return{
                "filters": ["scanx"]
            }
    
    @handlers.handler(
        pattern=r"scany",
        variant_hints={"scany": "`scany` (Applies a vertical scanline effect.)"},
        variant_group="Filters"
    )
    def scany(ctx: HandlerContext) -> TileFields:
        try:
            return{
                "filters": ctx.fields.get("filters") + ["scany"]
            }
        except:
            return{
                "filters": ["scany"]
            }
    
    @handlers.handler(
        pattern=r"invert|inv",
        variant_hints={"invert": "`invert` (Inverts sprite color.)"},
        variant_group="Filters"
    )
    def invert(ctx: HandlerContext) -> TileFields:
        try:
            return{
                "filters": ctx.fields.get("filters") + ["invert"]
            }
        except:
            return{
                "filters": ["invert"]
            }
            
    @handlers.handler(
        pattern=r"floodfill|flood",
        variant_hints={"floodfill": "`floodfill` (Fills in all open pockets in the sprite.)"},
        variant_group="Filters"
    )
    def floodfill(ctx: HandlerContext) -> TileFields:
        try:
            return{
                "filters": ctx.fields.get("filters") + ["floodfill"]
            }
        except:
            return{
                "filters": ["floodfill"]
            }
    
    @handlers.handler(
        pattern=r"fisheye",
        variant_hints={"fisheye": "`fisheye` (Applies fisheye effect.)"},
        variant_group="Filters"
    )
    def fisheye(ctx: HandlerContext) -> TileFields:
        try:
            return{
                "filters": ctx.fields.get("filters") + ["fisheye"]
            }
        except:
            return{
                "filters": ["fisheye"]
            }
        
    @handlers.handler(
        pattern=r"glitch(\d{1,3})|g(\d{1,3})",
        variant_hints={"glitch": "`glitch<int>` (Displaces some pixels by abusing rotation inaccuracy.)"},
        variant_group="Filters"
    )
    def glitch(ctx: HandlerContext) -> TileFields:
        intensity = ctx.groups[0] or 0
        return {
            "glitch": int(intensity) 
        }
    
    @handlers.handler(
        pattern=r"blur(\d)",
        variant_hints={"blur": "`blur<int>` (Gaussian blurs the sprite with a radius of n.)"},
        variant_group="Filters"
    )
    def blur_radius(ctx: HandlerContext) -> TileFields:
        radius = ctx.groups[0] or 0
        return {
            "blur_radius": int(radius) 
        }
        
    @handlers.handler(
        pattern=r"rotate([\d\.]+)",
        variant_hints={"rotate": "`rotate<int>` (Rotates the sprite n degrees counterclockwise)"},
        variant_group="Filters"
    )
    def rotate(ctx: HandlerContext) -> TileFields:
        angle = ctx.groups[0] or 0
        return {
            "angle": float(angle) 
        }

    @handlers.handler(
        pattern=r"scale([\d\.]+)(?:\/([\d\.]+))?",
        variant_hints={"scale": "`scale<int>/[int]` (Scales the sprite by n1 on the x axis and n2 on the y axis, or n1 if n2 isn't specified.)"},
        variant_group="Filters"
    )
    def scale(ctx: HandlerContext) -> TileFields:
        n = float(ctx.groups[1]) if ctx.groups[1] else float(ctx.groups[0])
        return {
            "scale": (max(min(float(ctx.groups[0]),48),0.01),max(min(n,48),0.01))
        }

    @handlers.handler(
        pattern=r"add",
        variant_hints={"add": "`add` (Makes the tile's RGB add to the tiles below.)"},
        variant_group="Filters"
    )
    def add(ctx: HandlerContext) -> TileFields:
        return {
            "blending": 'add'
        }
    
    @handlers.handler(
        pattern=r"subtract",
        variant_hints={"subtract": "`subtract` (Makes the tile's RGB subtract from the tiles below.)"},
        variant_group="Filters"
    )
    def subtract(ctx: HandlerContext) -> TileFields:
        return {
            "blending": 'subtract'
        }
    
    @handlers.handler(
        pattern=r"maximum",
        variant_hints={"maximum": "`maximum` (Compares the tile's RGB from the tiles below, and keeps the max for each channel.)"},
        variant_group="Filters"
    )
    def maximum(ctx: HandlerContext) -> TileFields:
        return {
            "blending": 'maximum'
        }

    @handlers.handler(
        pattern=r"minimum",
        variant_hints={"minimum": "`minimum` (Compares the tile's RGB from the tiles below, and keeps the minimum for each channel.)"},
        variant_group="Filters"
    )
    def minimum(ctx: HandlerContext) -> TileFields:
        return {
            "blending": 'minimum'
        }

    @handlers.handler(
        pattern=r"multiply",
        variant_hints={"multiply": "`multiply` (Makes the tile's RGB multiply with the tiles below.)"},
        variant_group="Filters"
    )
    def subtract(ctx: HandlerContext) -> TileFields:
        return {
            "blending": 'multiply'
        }

    @handlers.handler(
        pattern=r"displace(\-?\d{1,3})\/(\-?\d{1,3})",
        variant_hints={"displace": "`displace<int>/<int>` (Displaces the sprite by x pixels to the right and y pixels downwards.)"},
        variant_group="Filters"
    )
    def displace(ctx: HandlerContext) -> TileFields:
        return {
            "displace": (0-int(ctx.groups[0]),0-int(ctx.groups[1]))
        }

    @handlers.handler(
        pattern=r"warp\((\-?[\d\.]+)\/(\-?[\d\.]+)\)\((\-?[\d\.]+)\/(\-?[\d\.]+)\)\((\-?[\d\.]+)\/(\-?[\d\.]+)\)\((\-?[\d\.]+)\/(\-?[\d\.]+)\)",
        variant_hints={"warp": "`warp(<int>/<int>)(<int>/<int>)(<int>/<int>)(<int>/<int>)` \n Transforms the corners of the image.\n Order goes top left, top right, bottom right, bottom left. \n Values are the offset of the point, as (right/down)."},
        variant_group="Filters"
    )
    def warp(ctx: HandlerContext) -> TileFields:
        return {
            "warp": ((float(ctx.groups[0]),float(ctx.groups[1])),(float(ctx.groups[2]),float(ctx.groups[3])),(float(ctx.groups[4]),float(ctx.groups[5])),(float(ctx.groups[6]),float(ctx.groups[7])))
        }
    
    @handlers.handler(
        pattern=r"warp\((\-?[\d\.]+)\/(\-?[\d\.]+)\)\((\-?[\d\.]+)\/(\-?[\d\.]+)\)\((\-?[\d\.]+)\/(\-?[\d\.]+)\)\((\-?[\d\.]+)\/(\-?[\d\.]+)\)",
        variant_hints={"warp": "`warp(<int>/<int>)(<int>/<int>)(<int>/<int>)(<int>/<int>)` \n Transforms the corners of the image.\n Order goes top left, top right, bottom right, bottom left. \n Values are the offset of the point, as (right/down)."},
        variant_group="Filters"
    )
    def warp(ctx: HandlerContext) -> TileFields:
        return {
            "warp": ((float(ctx.groups[0]),float(ctx.groups[1])),(float(ctx.groups[2]),float(ctx.groups[3])),(float(ctx.groups[4]),float(ctx.groups[5])),(float(ctx.groups[6]),float(ctx.groups[7])))
        }
    
    @handlers.handler(
        pattern=r"freeze",
        variant_hints={"freeze": "`freeze` (Freezes the first wobble frame of the tile.)"},
        variant_group="Filters"
    )
    def freeze(ctx: HandlerContext) -> TileFields:
        return{
            "freeze": True
        }

    @handlers.handler(
        pattern=r"negative|neg",
        variant_hints={"negative": "`negative` (RGB color inversion.)"},
        variant_group="Filters"
    )
    def negative(ctx: HandlerContext) -> TileFields:
        return{
            "negative": True
        }
        
    @handlers.handler(
        pattern=r"complement|comp",
        variant_hints={"complement": "`complement` (HSL hue inversion.)"},
        variant_group="Filters"
    )
    def complement(ctx: HandlerContext) -> TileFields:
        return{
            "hueshift": 180
        }
        
    @handlers.handler(
        pattern=r"(?:hueshift|hs)(-?[\d\.]+)",
        variant_hints={"hueshift": "`hueshift<float>` (HSL hue shift.)"},
        variant_group="Filters"
    )
    def hueshift(ctx: HandlerContext) -> TileFields:
        return{
            "hueshift": float(ctx.groups[0]) if ctx.groups[0] else 0.0
        }
        
    @handlers.handler(
        pattern=r"(?:palette\/|p\!)(\w+)",
        variant_hints={"palette": "`palette/<palettename>` (Applies a different color palette to the tile.)"},
        variant_group="Filters"
    )
    def palette(ctx: HandlerContext) -> TileFields:
        return{
            "palette": ctx.groups[0]
        }

    @handlers.handler(
        pattern=r"(?:overlay\/|o\!)(\w+)",
        variant_hints={"overlay": "`(o!|overlay/)<overlayname>` (Applies an overlay on the tile.)"},
        variant_group="Filters"
    )
    def overlay(ctx: HandlerContext) -> TileFields:
        return{
            "overlay": ctx.groups[0]
        }
    
    @handlers.handler(
        pattern=r"(?:brightness|bright)([\d\.]*)",
        variant_hints={"brightness": "`brightness<factor>` (Darkens or brightens the tile by multiplying it by factor.)"},
        variant_group="Filters"
    )
    def brightness(ctx: HandlerContext) -> TileFields:
        return{
            "brightness": float(ctx.groups[0])
        }

    @handlers.handler(
        pattern=r"wavex([\d\.]*)\/([\d\.]*)\/([\d\.]*)",
        variant_hints={"wavex": "`wavex<offset>/<amplitude>/<speed>` (Creates a wave of horizonal lines going in order from top to bottom.)"},
        variant_group="Filters"
    )
    def wavex(ctx: HandlerContext) -> TileFields:
        return{
            "wavex": (float(ctx.groups[0]),float(ctx.groups[1]),float(ctx.groups[2]))
        }

    @handlers.handler(
        pattern=r"wavey([\d\.]*)\/([\d\.]*)\/([\d\.]*)",
        variant_hints={"wavey": "`wavey<offset>/<amplitude>/<speed>` (Creates a wave of vertical lines going in order from left to right.)"},
        variant_group="Filters"
    )
    def wavey(ctx: HandlerContext) -> TileFields:
        return{
            "wavey": (float(ctx.groups[0]),float(ctx.groups[1]),float(ctx.groups[2]))
        }

    @handlers.handler(
        pattern=r"gradientx([\d\.]*)\/([\d\.]*)\/([\d\.]*)\/([\d\.]*)",
        variant_hints={"gradientx": "`gradientx<start>/<end>/<startvalue>/<endvalue>` (Creates a horizonal gradient on the tile going from left to right.)"},
        variant_group="Filters"
    )
    def gradientx(ctx: HandlerContext) -> TileFields:
        return{
            "gradientx": (float(ctx.groups[0]),float(ctx.groups[1]),float(ctx.groups[2]),float(ctx.groups[3]))
        }

    @handlers.handler(
        pattern=r"gradienty([\d\.]*)\/([\d\.]*)\/([\d\.]*)\/([\d\.]*)",
        variant_hints={"gradienty": "`gradienty<start>/<end>/<startvalue>/<endvalue>` (Creates a vertical gradient on the tile going from top to bottom.)"},
        variant_group="Filters"
    )
    def gradienty(ctx: HandlerContext) -> TileFields:
        return{
            "gradienty": (float(ctx.groups[0]),float(ctx.groups[1]),float(ctx.groups[2]),float(ctx.groups[3]))
        }

    @handlers.handler(
<<<<<<< HEAD
        pattern=r"(abs){0,1}(?:filterimage\/|fi!|filterimage=|fi=)(.+)",
        variant_hints={"filterimage": "`[abs]filterimage/<url>` `[abs]filterimage=<url>` `[abs]fi!<url>` `[abs]fi=<url>` applies a filter image.\nWarning: big images may take a while to render.\nImages bigger than 64 pixels not recommended.\nTip: Remove the http(s):// part from the URLs!\nUse variant with `abs` in front of the name to use absolute positions!"},
        variant_group="Filters"
    )
    def filterimage(ctx: HandlerContext) -> TileFields:
        a = ctx.groups[0] if ctx.groups[0] else ""
        url = ctx.groups[1]
        url=url.replace("localhost","")
        if url[:url.find("/")].replace(".","").isnumeric():
            url=""
        return {
            "filterimage": a+"https://"+url
=======
        pattern=r"crop\((\d+?)\/(\d+?)\/(\d+?)\/(\d+?)\)",
        variant_hints={"crop": "`crop(<x>/<y>/<width>/<height>)` (Crops the sprite to the rectange defined as n3 as width, n4 as height, with the point at n1/n2 being its top-left corner)"},
        variant_group="Filters"
    )
    def crop(ctx: HandlerContext) -> TileFields:
        return{
            "crop": (int(ctx.groups[0]),int(ctx.groups[1]),int(ctx.groups[2]),int(ctx.groups[3]))
>>>>>>> 5c3f8635
        }
        
    return handlers<|MERGE_RESOLUTION|>--- conflicted
+++ resolved
@@ -1007,7 +1007,6 @@
         }
 
     @handlers.handler(
-<<<<<<< HEAD
         pattern=r"(abs){0,1}(?:filterimage\/|fi!|filterimage=|fi=)(.+)",
         variant_hints={"filterimage": "`[abs]filterimage/<url>` `[abs]filterimage=<url>` `[abs]fi!<url>` `[abs]fi=<url>` applies a filter image.\nWarning: big images may take a while to render.\nImages bigger than 64 pixels not recommended.\nTip: Remove the http(s):// part from the URLs!\nUse variant with `abs` in front of the name to use absolute positions!"},
         variant_group="Filters"
@@ -1020,7 +1019,9 @@
             url=""
         return {
             "filterimage": a+"https://"+url
-=======
+        }
+
+    @handlers.handler(
         pattern=r"crop\((\d+?)\/(\d+?)\/(\d+?)\/(\d+?)\)",
         variant_hints={"crop": "`crop(<x>/<y>/<width>/<height>)` (Crops the sprite to the rectange defined as n3 as width, n4 as height, with the point at n1/n2 being its top-left corner)"},
         variant_group="Filters"
@@ -1028,7 +1029,6 @@
     def crop(ctx: HandlerContext) -> TileFields:
         return{
             "crop": (int(ctx.groups[0]),int(ctx.groups[1]),int(ctx.groups[2]),int(ctx.groups[3]))
->>>>>>> 5c3f8635
         }
         
     return handlers