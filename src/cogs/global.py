from __future__ import annotations

import asyncio
import collections
import glob
import os
import random
import signal
import time
import traceback
from dataclasses import dataclass
from functools import partial
<<<<<<< HEAD
from multiprocessing import Process
from pathlib import Path, PurePath
=======
from pathlib import Path
>>>>>>> 3abdcd0b
from urllib.parse import urlparse

import requests

import math
from PIL import Image
import re
from datetime import datetime
from io import BytesIO
from json import load
from time import perf_counter
from typing import Any, OrderedDict, Coroutine, Literal, Optional

import numpy as np
import emoji
from charset_normalizer import from_bytes

import aiohttp
import discord
from discord.ext import commands, menus

from src.cogs.variants import parse_signature
from src.utils import ButtonPages
from ..tile import Tile, TileSkeleton, parse_variants

from .. import constants, errors
from ..db import CustomLevelData, LevelData
from ..types import Bot, Context, Color, RegexDict

from .errorhandler import CommandErrorHandler

@dataclass
class SignText:
    time_start: int = 0
    time_end: int = 0
    x: int = 0
    y: int = 0
    text: str = "null"
    size: float = 1.0
    xo: int = 0
    yo: int = 0
    color: tuple[int, int, int, int] = (255, 255, 255, 255)
    font: Optional[str] = None
    alignment: Optional[str] = None
    stroke: tuple[tuple[int, int, int, int], int] = (0, 0, 0, 0), 0

def try_index(string: str, value: str) -> int:
    """Returns the index of a substring within a string.

    Returns -1 if not found.
    """
    index = -1
    try:
        index = string.index(value)
    except BaseException:
        pass
    return index


# Splits the "text_x,y,z..." shortcuts into "text_x", "text_y", ...
def split_commas(grid: list[list[str]], prefix: str):
    for row in grid:
        to_add = []
        for i, word in enumerate(row):
            if "," in word:
                if word.startswith(prefix):
                    each = re.split(r'(?<!\\),', word)
                    expanded = [each[0]]
                    expanded.extend([prefix + segment for segment in each[1:]])
                    to_add.append((i, expanded))
                else:
                    pass
        for change in reversed(to_add):
            row[change[0]:change[0] + 1] = change[1]
    return grid


async def warn_dangermode(ctx: Context):
    warning_embed = discord.Embed(
        title="Warning: Danger Mode",
        color=discord.Color(16711680),
        description="Danger Mode has been enabled by the developer.\nOutput may not be reliable or may break entirely.\nProceed at your own risk.")
    await ctx.send(embed=warning_embed, delete_after=5)


async def coro_part(func, *args, **kwargs):
    async def wrapper():
        result = func(*args, **kwargs)
        return await result

    return wrapper


class FilterQuerySource(menus.ListPageSource):
    def __init__(
            self, data: list[str]):
        super().__init__(data, per_page=45)

    async def format_page(self, menu: menus.Menu, entries: list[str]) -> discord.Embed:
        embed = discord.Embed(
            title=f"{menu.current_page + 1}/{self.get_max_pages()}",
            color=menu.bot.embed_color
        ).set_footer(
            text="Filters by CenTdemeern1",
            icon_url="https://sno.mba/assets/filter_icon.png"
        )
        while len(entries) > 0:
            field = ""
            for entry in entries[:15]:
                field += f"{entry}\n"
            embed.add_field(
                name="",
                value=field,
                inline=True
            )
            del entries[:15]
        return embed


class GlobalCog(commands.Cog, name="Baba Is You"):
    def __init__(self, bot: Bot):
        self.bot = bot
        with open("config/leveltileoverride.json") as f:
            j = load(f)
            self.level_tile_override = j

    # Check if the bot is loading
    async def cog_check(self, ctx):
        """Only if the bot is not loading assets."""
        return not self.bot.loading

    async def start_timeout(self, ctx, *args, timeout_multiplier: float = 1.0, **kwargs):
        def handler(_signum, _frame):
            asyncio.ensure_future(CommandErrorHandler(ctx.bot).on_command_error(ctx, AssertionError(
                "The command took too long and was timed out.")))

        signal.signal(signal.SIGALRM, handler)
        signal.alarm(int(constants.TIMEOUT_DURATION * timeout_multiplier))
        await self.render_tiles(ctx, *args, **kwargs)

    async def handle_variant_errors(self, ctx: Context, err: errors.VariantError):
        """Handle errors raised in a command context by variant handlers."""
        try:
            word, variant, *rest = err.args
        except ValueError:
            word, *rest = err.args
            variant = '(Unspecified in error)'
        msg = f"The variant `{variant}` for `{word}` is invalid"
        if isinstance(err, errors.BadTilingVariant):
            tiling = rest[0]
            return await ctx.error(
                f"{msg}, since it can't be applied to tiles with tiling type `{tiling}`."
            )
        elif isinstance(err, errors.TileNotText):
            return await ctx.error(
                f"{msg}, since the tile is not text."
            )
        elif isinstance(err, errors.BadPaletteIndex):
            return await ctx.error(
                f"{msg}, since the color is outside the palette."
            )
        elif isinstance(err, errors.BadLetterVariant):
            return await ctx.error(
                f"{msg}, since letter-style text can only be 1 or 2 letters wide."
            )
        elif isinstance(err, errors.BadMetaVariant):
            depth = rest[0]
            return await ctx.error(
                f"{msg}. `abs({depth})` is greater than the maximum meta depth, which is `{constants.MAX_META_DEPTH}`."
            )
        elif isinstance(err, errors.UnknownVariant):
            return await ctx.error(
                f"There isn't a variant called `{variant}`."
            )
        else:
            return await ctx.error(f"{msg}.")

    async def handle_custom_text_errors(self, ctx: Context, err: errors.TextGenerationError):
        """Handle errors raised in a command context by variant handlers."""
        text, *rest = err.args
        msg = f"The text {text} couldn't be generated automatically"
        if isinstance(err, errors.BadLetterStyle):
            return await ctx.error(
                f"{msg}, since letter style can only applied to a single row of text."
            )
        elif isinstance(err, errors.TooManyLines):
            return await ctx.error(
                f"{msg}, since it has too many lines."
            )
        elif isinstance(err, errors.LeadingTrailingLineBreaks):
            return await ctx.error(
                f"{msg}, since there's `/` characters at the start or end of the text."
            )
        elif isinstance(err, errors.BadCharacter):
            mode, char = rest
            return await ctx.error(
                f"{msg}, since the letter {char} doesn't exist in '{mode}' mode."
            )
        elif isinstance(err, errors.CustomTextTooLong):
            return await ctx.error(
                f"{msg}, since it's too long ({len(text)})."
            )
        else:
            return await ctx.error(f"{msg}.")

    async def handle_grid(
            self, ctx, grid, possible_variants, tile_borders=False):
        """Parses a TileSkeleton array into a Tile grid."""
        tile_data_cache = {
            data.name: data async for data in self.bot.db.tiles(
                {
                    tile.name for tile in grid.flatten()
                }
            )
        }
        return [
            [
                [
                    [
                        # grid gets passed by reference, as it is mutable
                        await Tile.prepare(possible_variants, tile, tile_data_cache, grid, (w, z, y, x), tile_borders, ctx)
                        for x, tile in enumerate(row)
                    ]
                    for y, row in enumerate(layer)
                ]
                for z, layer in enumerate(timestep)
            ]
            for w, timestep in enumerate(grid)
        ]

    async def render_tiles(self, ctx: Context, *, objects: str, rule: bool):
        """Performs the bulk work for both `tile` and `rule` commands."""
        try:
            await ctx.typing()
<<<<<<< HEAD
            ctx.silent = ctx.message.flags.silent
            tiles = emoji.demojize(objects.strip(), language='alias').replace(":hearts:","♥")  # keep the heart, for the people
            tiles = re.sub(r'<a?(:.+?:)\d+?>', r'\1', tiles)
            tiles = re.sub(r"\\(?=[:<])", "", tiles)
=======
>>>>>>> 3abdcd0b

            start = perf_counter()
            tiles = objects.strip().replace("\\", "").replace("`", "")
            # Replace some phrases
            tiles = re.sub(r'<(:.+?:)\d+?>', r'\1', tiles)
            tiles = emoji.demojize(tiles, use_aliases=True)
            replace_list = [
                ['а', 'a'],
                ['в', 'b'],
                ['е', 'e'],
                ['з', '3'],
                ['к', 'k'],
                ['м', 'm'],
                ['н', 'h'],
                ['о', 'o'],
                ['р', 'p'],
                ['с', 'c'],
                ['т', 't'],
                ['х', 'x'],
                ['ⓜ', ':m:']
            ]
            for src, dst in replace_list:
                tiles = tiles.replace(src, dst)

            # Determines if this should be a spoiler
            spoiler = "||" in tiles
            tiles = tiles.replace("||", "")

            # Check for empty input
            if not tiles:
                return await ctx.error("Input cannot be blank.")

<<<<<<< HEAD
            offset = 0
            for match in re.finditer(r"(?<!\\)\"(.*?)(?<!\\)\"", tiles, flags=re.RegexFlag.DOTALL):
                a, b = match.span()
                text = match.group(1)
                prefix = "tile_" if rule else "text_"
                sliced = re.split("([\n ]|$)", text)
                zipped = zip(sliced[1::2], sliced[:-1:2])
                text = "".join(f"{prefix}{t}{joiner}" if t != "-" else f"-{joiner}" for joiner, t in zipped)
                tiles = tiles[:a - offset] + text + tiles[b - offset:]
                offset += (b - a) - len(text)
=======
            if rule:
                tiles = tiles.replace('$', 'tile_')
            else:
                tiles = tiles.replace('$', 'text_')
>>>>>>> 3abdcd0b

            # Split input into lines
            word_rows = tiles.splitlines()

            # Split each row into words
            word_grid = [re.split(r"(?<!\\) ", row) for row in word_rows]

            parsing_overhead = time.perf_counter()
            # Check flags
            potential_flags = filter(
                lambda i: i[0].startswith("-"),
                [(word, x, y)
                 for y, row in enumerate(word_grid)
                 for x, word in enumerate(row)]
            )

            kwargs = {}
            to_delete = []
            for potential_flag, x, y in potential_flags:
                for flag in self.bot.flags.list:
                    to_delete, kwargs = await flag.match(ctx, potential_flag, x, y, kwargs, to_delete)
            raw_output = kwargs.get("raw_output", False)
            macros = kwargs.get("macro", {})
            image_format = kwargs.get('image_format', 'gif')
            do_embed = kwargs.get('do_embed', False)
<<<<<<< HEAD
            global_variant = kwargs.get('global_variant', "")
            word_grid = split_commas(word_grid, "char_")
=======
>>>>>>> 3abdcd0b
            for x, y in reversed(to_delete):
                del word_grid[y][x]
            try:
                if rule:
                    comma_grid = split_commas(word_grid, "tile_")
                else:
                    comma_grid = split_commas(word_grid, "text_")
            except errors.SplittingException as e:
                cause = e.args[0]
                return await ctx.error(f"I couldn't split the following input into separate objects: \"{cause}\".")

            sign_texts = []

            tilecount = 0
            maxstack = 1
            maxdelta = 1
            try:
                for row in comma_grid:
                    for stack in row:
                        maxstack = max(maxstack, len(re.split(r'(?<!\\)&', stack)))
                        for timeline in re.split(r'(?<!\\)&', stack):
                            maxdelta = max(maxdelta, len(re.split(r'(?<!\\)>', timeline)))
                w, h, d, t = max([len(comma_grid[n]) for n in range(len(comma_grid))]), len(
                    comma_grid), maxstack, maxdelta  # width, height, depth, time
                layer_grid = np.full((t, d, h, w), TileSkeleton(), dtype=object)
                if maxstack > constants.MAX_STACK and ctx.author.id != self.bot.owner_id:
                    return await ctx.error(
                        f"Stack too high ({maxstack}).\nYou may only stack up to {constants.MAX_STACK} tiles on one space.")

                possible_variants = RegexDict([(variant.pattern, variant) for variant in ctx.bot.variants._values if variant.type != "sign"])
                font_variants = RegexDict([(variant.pattern, variant) for variant in ctx.bot.variants._values if variant.type == "sign"])

                def catch(f, *args, **kwargs):
                    try:
                        return f(*args, **kwargs)
                    except:
                        return None

                pal = kwargs.get("palette", "default")
                for y, row in enumerate(comma_grid):
                    for x, stack in enumerate(row):
<<<<<<< HEAD
                        for l, timeline in enumerate(re.split(r'(?<!\\)&', stack)):
                            for d, tile in enumerate(timeline_split := re.split(r'(?<!\\)>', timeline)):
=======
                        for l, timeline in enumerate(stack.split('&')):
                            for d, tile in enumerate(timeline.split('>')):
>>>>>>> 3abdcd0b
                                if len(tile):
                                    if (match := re.fullmatch(r"\{(.*)}(.*)", tile)) is not None:
                                        sign_text = SignText(text=match.group(1), x=x, y=y, time_start=d)
                                        variants = [variant for variant in match.group(2).split(":") if len(variant)]
                                        variants = parse_variants(font_variants, variants, self.bot).get("sign", [])
                                        for variant in variants:
                                            await variant.apply(sign_text, bot=self.bot, palette=pal)
                                        layer_grid[d:, l, y, x] = TileSkeleton()
                                        for o in range(1, maxdelta - d):
                                            try:
                                                text = timeline_split[d+o]
                                                if len(text):
                                                    print(text, o)
                                                    break
                                            except IndexError:
                                                continue
                                        else:
                                            o = maxdelta - d
                                        sign_text.time_end = d + o
                                        # Sign texts sadly cannot respect layers.
                                        sign_texts.append(sign_text)
                                        print(d, d+o)
                                        continue
                                    tile = re.sub(r"\\(.)", r"\1", tile)
                                    assert not len(tile.split(':', 1)) - 1 or not tile.split(':', 1)[1].count(
                                        ';'), 'Error! Persistent variants (`;`) can\'t come after ephemeral ones (`:`).'
                                    if catch(tile.index, ":") or catch(tile.index, ";") \
                                            or ":" not in tile and ";" not in tile:
                                        tilecount += 1
<<<<<<< HEAD
                                        print(range(layer_grid.shape[0] - d))
                                        # This is done to prevent setting everything to one instance of an object.
                                        layer_grid[d:, l, y, x] = [
                                            await TileSkeleton.parse(
                                                possible_variants, tile, rule,
                                                palette=pal, bot=self.bot,
                                                global_variant=global_variant
                                            )
                                            for _ in range(layer_grid.shape[0] - d)
                                        ]
=======
                                        tile = tile.replace('rule_', 'text_')
                                        layer_grid[d:, l, y, x] = await TileSkeleton.parse(
                                            possible_variants, tile, rule,
                                            macros, palette=kwargs.get("palette", "default"), bot=self.bot
                                        )
>>>>>>> 3abdcd0b
                                    else:
                                        layer_grid[d:, l, y, x] = await TileSkeleton.parse(
                                            possible_variants,
                                            layer_grid[d - 1, l, y, x].raw_string.split(";" if ";" in tile else ":", 1)[
                                                0] + tile,
                                            rule, macros, bot=self.bot)

                # Get the dimensions of the grid
                grid_shape = layer_grid.shape
                # Don't proceed if the request is too large.
                # (It shouldn't be that long to begin with because of Discord's 2000-character limit)
                if tilecount > constants.MAX_TILES and not (
                        ctx.author.id in [self.bot.owner_id, 280756504674566144]):
                    return await ctx.error(
                        f"Too many tiles ({tilecount}). You may only render up to {constants.MAX_TILES} tiles at once, including empty tiles.")
                # Handles variants based on `:` affixes
                buffer = BytesIO()
                extra_buffer = BytesIO() if raw_output else None
                full_grid = await self.handle_grid(ctx, layer_grid, possible_variants, kwargs.get("tileborder", False))
                parsing_overhead = time.perf_counter() - parsing_overhead
                full_tiles, unique_tiles, rendered_frames, render_overhead = await self.bot.renderer.render_full_tiles(
                    full_grid,
                    random_animations=kwargs.get("random_animations", True),
                    gscale=kwargs.get("gscale", 1),
                    frames=kwargs.get("frames", (1, 2, 3))
                )
                composite_overhead, saving_overhead = await self.bot.renderer.render(
                    full_tiles,
                    out=buffer,
                    extra_out=extra_buffer,
                    sign_texts=sign_texts,
                    **kwargs
                )
            except errors.TileNotFound as e:
                word = e.args[0]
                if word.startswith("tile_") and await self.bot.db.tile(word[5:]) is not None:
                    return await ctx.error(f"The tile `{word}` could not be found. Perhaps you meant `{word[5:]}`?")
                if await self.bot.db.tile("text_" + word) is not None:
                    return await ctx.error(
                        f"The tile `{word}` could not be found. Perhaps you meant `{'text_' + word}`?")
                return await ctx.error(f"The tile `{word}` could not be found.")
            except errors.BadTileProperty as e:
                traceback.print_exc()
                return await ctx.error(f"Error! `{e.args[1]}`")
            except errors.EmptyVariant as e:
                word = e.args[0]
                return await ctx.error(
                    f"You provided an empty variant for `{word}`."
                )
            except errors.VariantError as e:
                return await self.handle_variant_errors(ctx, e)
            except errors.TextGenerationError as e:
                return await self.handle_custom_text_errors(ctx, e)

            filename = datetime.utcnow().strftime(
                f"render_%Y-%m-%d_%H.%M.%S.{image_format}")
            image = discord.File(buffer, filename=filename, spoiler=spoiler)
            description = f"{'||' if spoiler else ''}`{ctx.message.content.replace('||', '').replace('`', '')}`{'||' if spoiler else ''}"
            if do_embed:
                embed = discord.Embed(color=self.bot.embed_color)

                def rendertime(v):
                    v *= 1000
                    nice = False
                    if math.ceil(v) == 69:
                        nice = True
                    if objects == "lag":
                        v *= 100000
                    return f'{v:.4f}' + ("(nice)" if nice else "")

                stats = f'''
    Response time: {rendertime(parsing_overhead + render_overhead + composite_overhead + saving_overhead)} ms
    - Parsing overhead: {rendertime(parsing_overhead)} ms
    - Rendering overhead: {rendertime(render_overhead)} ms
    - Compositing overhead: {rendertime(composite_overhead)} ms
    - Saving overhead: {rendertime(saving_overhead)} ms
    Tiles rendered: {unique_tiles}
    Frames rendered: {rendered_frames}
    Tile matrix shape: {'x'.join(str(n) for n in grid_shape)}
    '''

                embed.add_field(name="Render statistics", value=stats)
            else:
                embed = None
            if extra_buffer is not None:
                extra_buffer.seek(0)
                await ctx.reply(description[:2000], embed=embed,
                                files=[discord.File(extra_buffer, filename=f"raw.zip"), image])
            else:
                await ctx.reply(description[:2000], embed=embed, file=image)
        finally:
            signal.alarm(0)

    @commands.command()
    @commands.cooldown(5, 8, type=commands.BucketType.channel)
    async def tile(self, ctx: Context, *, objects: str = ""):
        """Renders the tiles provided.

        **Flags**
        * See the `flags` commands for all the valid flags.

        **Variants**
        * `:variant`: Append `:variant` to a tile to change different attributes of a tile. See the `variants` command for more.

        **Useful tips:**
        * `-` : Shortcut for an empty tile.
        * `&` : Stacks tiles on top of each other. Tiles are rendered in stack order, so in `=rule baba&cursor me`, Baba and Me would be rendered below Cursor.
        * `tile_` : `tile_object` renders regular objects.
        * `,` : `tile_x,y,...` is expanded into `tile_x tile_y ...`
        * `||` : Marks the output gif as a spoiler.

        **Example commands:**
        `tile baba - keke`
        `tile --palette=marshmallow keke:d baba:s`
        `tile text_baba,is,you`
        `tile baba&flag ||cake||`
        `tile -P=mountain -B baba bird:l`
        """
        if self.bot.config['danger_mode']:
            await warn_dangermode(ctx)
        await self.start_timeout(
            ctx,
            objects=objects,
            rule=False)

    @commands.command(aliases=["text"])
    @commands.cooldown(5, 8, type=commands.BucketType.channel)
    async def rule(self, ctx: Context, *, objects: str = ""):
        """Renders the text tiles provided.

        If not found, the bot tries to auto-generate them!

        **Flags**
        * See the `flags` commands for all the valid flags.

        **Variants**
        * `:variant`: Append `:variant` to a tile to change different attributes of a tile. See the `variants` command for more.

        **Useful tips:**
        * `-` : Shortcut for an empty tile.
        * `&` : Stacks tiles on top of each other. Tiles are rendered in stack order, so in `=rule baba&cursor me`, Baba and Me would be rendered below Cursor.
        * `tile_` : `tile_object` renders regular objects.
        * `||` : Marks the output gif as a spoiler.

        **Example commands:**
        `rule baba is you`
        `rule -b rock is ||push||`
        `rule -p=test tile_baba on baba is word`
        `rule baba eat baba - tile_baba tile_baba:l`
        """
        if self.bot.config['danger_mode']:
            await warn_dangermode(ctx)
        await self.start_timeout(
            ctx,
            objects=objects,
            rule=True)

    # Generates tiles from a text file.
    @commands.command()
    @commands.cooldown(5, 8, type=commands.BucketType.channel)
    async def file(self, ctx: Context, rule: str = ''):
        """Renders the text from a file attatchment.

        Add -r, --rule, -rule, -t, --text, or -text to render as text.
        """
        try:
            objects = str(from_bytes((await ctx.message.attachments[0].read())).best())
            await self.start_timeout(
                ctx,
                objects=objects,
                rule=rule in [
                    '-r',
                    '--rule',
                    '-rule',
                    '-t',
                    '--text',
                    '-text'], timeout_multiplier=1.5)
        except IndexError:
            await ctx.error('You forgot to attach a file.')

    async def search_levels(self, query: str, **flags: Any) -> OrderedDict[tuple[str, str], LevelData]:
        """Finds levels by query.

        Flags:
        * `map`: Which map screen the level is from.
        * `world`: Which levelpack / world the level is from.
        """
        levels: OrderedDict[tuple[str, str],
        LevelData] = collections.OrderedDict()
        f_map = flags.get("map")
        f_world = flags.get("world")
        async with self.bot.db.conn.cursor() as cur:
            # [world]/[levelid]
            parts = query.split("/", 1)
            if len(parts) == 2:
                await cur.execute(
                    '''
					SELECT * FROM levels
					WHERE
						world == :world AND
						id == :id AND (
							:f_map IS NULL OR map_id == :f_map
						) AND (
							:f_world IS NULL OR world == :f_world
						);
					''',
                    dict(
                        world=parts[0],
                        id=parts[1],
                        f_map=f_map,
                        f_world=f_world)
                )
                row = await cur.fetchone()
                if row is not None:
                    data = LevelData.from_row(row)
                    levels[data.world, data.id] = data

            maybe_parts = query.split(" ", 1)
            if len(maybe_parts) == 2:
                maps_queries = [
                    (maybe_parts[0], maybe_parts[1]),
                    (f_world, query)
                ]
            else:
                maps_queries = [
                    (f_world, query)
                ]

            for f_world, query in maps_queries:
                # someworld/[levelid]
                await cur.execute(
                    '''
					SELECT * FROM levels
					WHERE id == :id AND (
						:f_map IS NULL OR map_id == :f_map
					) AND (
						:f_world IS NULL OR world == :f_world
					)
					ORDER BY CASE world
						WHEN :default
						THEN NULL
						ELSE world
					END ASC;
					''',
                    dict(
                        id=query,
                        f_map=f_map,
                        f_world=f_world,
                        default=constants.BABA_WORLD)
                )
                for row in await cur.fetchall():
                    data = LevelData.from_row(row)
                    levels[data.world, data.id] = data

                # [parent]-[map_id]
                segments = query.split("-")
                if len(segments) == 2:
                    await cur.execute(
                        '''
						SELECT * FROM levels
						WHERE parent == :parent AND (
							UNLIKELY(map_id == :map_id) OR (
								style == 0 AND
								CAST(number AS TEXT) == :map_id
							) OR (
								style == 1 AND
								LENGTH(:map_id) == 1 AND
								number == UNICODE(:map_id) - UNICODE("a")
							) OR (
								style == 2 AND
								SUBSTR(:map_id, 1, 5) == "extra" AND
								number == CAST(TRIM(SUBSTR(:map_id, 6)) AS INTEGER) - 1
							)
						) AND (
							:f_map IS NULL OR map_id == :f_map
						) AND (
							:f_world IS NULL OR world == :f_world
						) ORDER BY CASE world
							WHEN :default
							THEN NULL
							ELSE world
						END ASC;
						''',
                        dict(parent=segments[0], map_id=segments[1], f_map=f_map, f_world=f_world,
                             default=constants.BABA_WORLD)
                    )
                    for row in await cur.fetchall():
                        data = LevelData.from_row(row)
                        levels[data.world, data.id] = data

                # [name]
                await cur.execute(
                    '''
					SELECT * FROM levels
					WHERE name == :name AND (
						:f_map IS NULL OR map_id == :f_map
					) AND (
						:f_world IS NULL OR world == :f_world
					)
					ORDER BY CASE world
						WHEN :default
						THEN NULL
						ELSE world
					END ASC, number DESC;
					''',
                    dict(
                        name=query,
                        f_map=f_map,
                        f_world=f_world,
                        default=constants.BABA_WORLD)
                )
                for row in await cur.fetchall():
                    data = LevelData.from_row(row)
                    levels[data.world, data.id] = data

                # [name-ish]
                await cur.execute(
                    '''
					SELECT * FROM levels
					WHERE INSTR(name, :name) AND (
						:f_map IS NULL OR map_id == :f_map
					) AND (
						:f_world IS NULL OR world == :f_world
					)
					ORDER BY CASE world
						WHEN :default
						THEN NULL
						ELSE world
					END ASC, number DESC;
					''',
                    dict(
                        name=query,
                        f_map=f_map,
                        f_world=f_world,
                        default=constants.BABA_WORLD)
                )
                for row in await cur.fetchall():
                    data = LevelData.from_row(row)
                    levels[data.world, data.id] = data

                # [map_id]
                await cur.execute(
                    '''
					SELECT * FROM levels
					WHERE map_id == :map AND parent IS NULL AND (
						:f_map IS NULL OR map_id == :f_map
					) AND (
						:f_world IS NULL OR world == :f_world
					)
					ORDER BY CASE world
						WHEN :default
						THEN NULL
						ELSE world
					END ASC;
					''',
                    dict(
                        map=query,
                        f_map=f_map,
                        f_world=f_world,
                        default=constants.BABA_WORLD)
                )
                for row in await cur.fetchall():
                    data = LevelData.from_row(row)
                    levels[data.world, data.id] = data

        return levels

    @commands.cooldown(5, 8, commands.BucketType.channel)
    @commands.group(name="level", invoke_without_command=True)
    async def level_command(self, ctx: Context, *, query: str):
        """Renders the Baba Is You level from a search term.

        Levels are searched for in the following order:
        * Custom level code (e.g. "1234-ABCD")
        * World & level ID (e.g. "baba/20level")
        * Level ID (e.g. "16level")
        * Level number (e.g. "space-3" or "lake-extra 1")
        * Level name (e.g. "further fields")
        * The map ID of a world (e.g. "cavern", or "lake")
        """
        await self.perform_level_command(ctx, query, mobile=False)

    @commands.cooldown(5, 8, commands.BucketType.channel)
    @level_command.command()
    async def mobile(self, ctx: Context, *, query: str):
        """Renders the mobile Baba Is You level from a search term.

        Levels are searched for in the following order:
        * World & level ID (e.g. "baba/20level")
        * Level ID (e.g. "16level")
        * Level number (e.g. "space-3" or "lake-extra 1")
        * Level name (e.g. "further fields")
        * The map ID of a world (e.g. "cavern", or "lake")
        """
        await self.perform_level_command(ctx, query, mobile=True)

    async def perform_level_command(self, ctx: Context, query: str, *, mobile: bool):
        # User feedback
        await ctx.typing()

        custom_level: CustomLevelData | None = None

        spoiler = query.count("||") >= 2
        fine_query = query.strip().replace("|", "")

        # [abcd-0123]
        if re.match(r"^[A-Za-z\d]{4}-[A-Za-z\d]{4}$", fine_query) and not mobile:
            row = await self.bot.db.conn.fetchone(
                '''
				SELECT * FROM custom_levels WHERE code == ?;
				''',
                fine_query
            )
            if row is not None:
                custom_level = CustomLevelData.from_row(row)
            else:
                # Expensive operation
                await ctx.reply("Searching for custom level... this might take a while", mention_author=False,
                                delete_after=10)
                await ctx.typing()
                async with aiohttp.request("GET",
                                           f"https://baba-is-bookmark.herokuapp.com/api/level/exists?code={fine_query.upper()}") as resp:
                    if resp.status in (200, 304):
                        data = await resp.json()
                        if data["data"]["exists"]:
                            try:
                                custom_level = await self.bot.get_cog("Reader").render_custom_level(fine_query)
                            except ValueError as e:
                                return await ctx.error(
                                    f"The level code is valid, but the level's {e.args[1]} is too big to fit in a GIF. ({e.args[0] * 48} > 65535)")
                            except aiohttp.ClientResponseError:
                                return await ctx.error(
                                    f"The Baba Is Bookmark site returned a bad response. Try again later.")
        if custom_level is None:
            levels = await self.search_levels(fine_query)
            try:
                _, level = levels.popitem(last=False)
            except KeyError:
                return await ctx.error("A level could not be found with that query.")
        else:
            levels = {}
            level = custom_level

        if isinstance(level, LevelData):
            path = level.unique()
            display = level.display()
            rows = [
                f"Name: ||{display}||" if spoiler else f"Name: {display}",
                f"ID: {path}",
            ]
            if level.subtitle:
                rows.append(
                    f"Subtitle: {level.subtitle}"
                )
            mobile_exists = os.path.exists(
                f"target/renders/{level.world}_m/{level.id}.gif")

            if not mobile and mobile_exists:
                rows.append(
                    f"*This level is also on mobile, see `+level mobile {level.unique()}`*"
                )
            elif mobile and mobile_exists:
                rows.append(
                    f"*This is the mobile version. For others, see `+level {level.unique()}`*"
                )

            if mobile and mobile_exists:
                gif = discord.File(
                    f"target/renders/{level.world}_m/{level.id}.gif",
                    filename=level.world + '_m_' + level.id + '.gif',
                    spoiler=spoiler)
            else:
                if mobile and not mobile_exists:
                    rows.append(
                        "*This level doesn't have a mobile version. Using the normal gif instead...*")
                gif = discord.File(
                    f"target/renders/{level.world}/{level.id}.gif",
                    filename=level.world + '_' + level.id + '.gif',
                    spoiler=spoiler)
        else:
            try:
                gif = discord.File(
                    f"target/renders/levels/{level.code}.gif",
                    filename=level.code + '.gif',
                    spoiler=spoiler)
            except FileNotFoundError:
                await self.bot.get_cog("Reader").render_custom_level(fine_query)
                gif = discord.File(
                    f"target/renders/levels/{level.code}.gif",
                    filename=level.code + '.gif',
                    spoiler=spoiler)
            path = level.unique()
            display = level.name
            rows = [
                f"Name: ||{display}|| (by {level.author})"
                if spoiler else f"Name: {display} (by {level.author})",
                f"ID: {path}",
            ]
            if level.subtitle:
                rows.append(
                    f"Subtitle: {level.subtitle}"
                )

        if len(levels) > 0:
            extras = [level.unique() for level in levels.values()]
            if len(levels) > constants.OTHER_LEVELS_CUTOFF:
                extras = extras[:constants.OTHER_LEVELS_CUTOFF]
            paths = ", ".join(f"{extra}" for extra in extras)
            plural = "result" if len(extras) == 1 else "results"
            suffix = ", ..." if len(
                levels) > constants.OTHER_LEVELS_CUTOFF else ""
            rows.append(
                f"*Found {len(levels)} other {plural}: {paths}{suffix}*"
            )

        formatted = "\n".join(rows)

        # Only the author should be mentioned
        mentions = discord.AllowedMentions(
            everyone=False, users=[
                ctx.author], roles=False)

        gif.spoiler = True

        # Send the result
        await ctx.reply(formatted, file=gif, allowed_mentions=mentions)

    @commands.group(aliases=["fi", "filter"], pass_context=True, invoke_without_command=True)
    async def filterimage(self, ctx: Context):
        """Performs filterimage-related actions like template creation,
        conversion and accessing the database."""
        await ctx.error("Invalid subcommand specified! Use `commands filterimage` to see what subcommmands there are.")

    @filterimage.command(aliases=["cvt"])
    async def convert(self, ctx: Context, target_mode: Literal["abs", "absolute", "rel", "relative"]):
        """Converts a filter to its opposing mode. An attachment with the filter is required."""
        # Get the attached image, or throw an error
        try:
            filter_url = ctx.message.attachments[0].url
        except IndexError:
            return await ctx.error("The filter to be converted wasn't attached.")
        filter_headers = requests.head(filter_url, timeout=3).headers
        assert int(filter_headers.get("content-length", 0)) < constants.FILTER_MAX_SIZE, f"Filter is too big!"
        with Image.open(requests.get(filter_url, stream=True).raw) as im:
            fil = np.array(im.convert("RGBA"))
        fil[..., :2] += np.indices(fil.shape[:2], dtype=np.uint8).T * (1 if target_mode.startswith("abs") else -1)
        out = BytesIO()
        Image.fromarray(fil).save(out, format="png", optimize=False)
        out.seek(0)
        filename = f"{Path(ctx.message.attachments[0].filename).stem}-{target_mode}.png"
        file = discord.File(out, filename=filename)
        emb = discord.Embed(
            color=ctx.bot.embed_color,
            title="Converted!",
            description=f'Converted filterimage to {target_mode}.'
        ).set_footer(
            text="Filters by CenTdemeern1",
            icon_url="https://sno.mba/assets/filter_icon.png"
        ).set_image(url=f"attachment://{filename}")
        await ctx.reply(embed=emb, file=file)

    @filterimage.command(aliases=["make", "mk"])
    async def create(self, ctx: Context, target_mode: Literal["abs", "absolute", "rel", "relative"], width: int,
                     height: int):
        """Creates a template filter."""
        size = (width, height)
        fil = np.ones((*size[::-1], 4), dtype=np.uint8) * 0xFF
        fil[..., :2] -= 0x7F
        fil[..., :2] += np.indices(fil.shape[:2], dtype=np.uint8).T * target_mode.startswith("abs")
        out = BytesIO()
        Image.fromarray(fil).save(out, format="png", optimize=False)
        out.seek(0)
        filename = f"filter-{size[0]}x{size[1]}-{target_mode}.png"
        file = discord.File(out, filename=filename)
        emb = discord.Embed(
            color=ctx.bot.embed_color,
            title="Created!",
            description=f'Created filterimage template of size {size} in mode {target_mode}.'
        ).set_footer(
            text="Filters by CenTdemeern1",
            icon_url="https://sno.mba/assets/filter_icon.png"
        ).set_image(url=f"attachment://{filename}")
        await ctx.reply(embed=emb, file=file)

    @filterimage.command(aliases=["reg"])
    async def register(self, ctx: Context, name: str, target_mode: Literal["abs", "absolute", "rel", "relative"]):
        """Adds a filter to the database! Requires an attachment.
    Keep in mind that if the message sent to create this filter is deleted, it will no longer work."""
        assert len(ctx.message.attachments), "An image to be registered has to be supplied!"
        async with self.bot.db.conn.cursor() as cursor:
            await cursor.execute("SELECT name FROM filterimages WHERE name like ?", name)
            dname = await cursor.fetchone()
            if dname is not None:
                return await ctx.error(f"Filter of name `{name}` already exists in the database!")
            command = "INSERT INTO filterimages VALUES (?, ?, ?, ?);"
            args = (name, target_mode.startswith("abs"), ctx.message.attachments[0].url, ctx.author.id)
            await cursor.execute(command, args)
            emb = discord.Embed(
                color=ctx.bot.embed_color,
                title="Registered!",
                description=f'Registered filter `{name}` in the filterimage database!'
            ).set_footer(
                text="Filters by CenTdemeern1",
                icon_url="https://sno.mba/assets/filter_icon.png"
            )
            await ctx.reply(embed=emb)

    @filterimage.command()
    async def get(self, ctx: Context, name: str):
        """Gets information about a filter."""
        async with self.bot.db.conn.cursor() as cursor:
            await cursor.execute("SELECT * FROM filterimages WHERE name == ?;", name)
            attrs = await cursor.fetchone()
            if attrs is None:
                return await ctx.error(f"Filter of name `{name}` isn't in the filterimage!")
            name, mode, url, author = attrs
            mode = "absolute" if mode else "relative"
            emb = discord.Embed(
                color=ctx.bot.embed_color,
                title=name,
                description=f"Mode: `{mode}`"
            ).set_footer(
                text="Filters by CenTdemeern1",
                icon_url="https://sno.mba/assets/filter_icon.png"
            ).set_image(url=url)
            user = await ctx.bot.fetch_user(author)
            emb.set_author(name=f"{user.name}#{user.discriminator}",
                           icon_url=user.avatar.url if user.avatar is not None else
                           f"https://cdn.discordapp.com/embed/avatars/{int(user.discriminator) % 5}.png")
            await ctx.reply(embed=emb)

    @filterimage.command(aliases=["del", "remove", "rm"])
    async def delete(self, ctx: Context, name: str):
        """Removes a filter from the database. You must have made it to do this."""
        async with self.bot.db.conn.cursor() as cursor:
            await cursor.execute(
                f"DELETE FROM filterimages WHERE name == ?{'' if ctx.author.id == ctx.bot.owner_id else ' AND creator == ?'};",
                (name,) if ctx.author.id == ctx.bot.owner_id else (name, ctx.author.id))
            emb = discord.Embed(
                color=ctx.bot.embed_color,
                title="Deleted!",
                description=f"Removed the filter {name} from the database (if it existed in the first place)."
            ).set_footer(
                text="Filters by CenTdemeern1",
                icon_url="https://sno.mba/assets/filter_icon.png"
            )
            await ctx.reply(embed=emb)

    @filterimage.command(aliases=["?", "query", "find", "list"])
    async def search(self, ctx: Context, pattern: str = ".*"):
        """Lists filters that match a regular expression."""
        async with self.bot.db.conn.cursor() as cursor:
            await cursor.execute("SELECT name FROM filterimages WHERE name REGEXP ?", pattern)
            names = [row[0] for row in await cursor.fetchall()]
        return await ButtonPages(FilterQuerySource(sorted(names))).start(ctx)

    @filterimage.command(aliases=["#"])
    async def count(self, ctx: Context):
        """Gets the amount of filters in the database."""
        async with self.bot.db.conn.cursor() as cursor:
            await cursor.execute("SELECT COUNT(*) FROM filterimages;")
            count = (await cursor.fetchone())[0]
            await cursor.execute("SELECT COUNT(*) FROM filterimages WHERE absolute == 1;")
            count_abs = (await cursor.fetchone())[0]
        emb = discord.Embed(
            color=ctx.bot.embed_color,
            title="Stats",
            description=f"There are {count} filters in the database, {count_abs} absolute and {count - count_abs} relative."
        ).set_footer(
            text="Filters by CenTdemeern1",
            icon_url="https://sno.mba/assets/filter_icon.png"
        )
        await ctx.reply(embed=emb)

async def setup(bot: Bot):
    await bot.add_cog(GlobalCog(bot))<|MERGE_RESOLUTION|>--- conflicted
+++ resolved
@@ -10,12 +10,8 @@
 import traceback
 from dataclasses import dataclass
 from functools import partial
-<<<<<<< HEAD
 from multiprocessing import Process
 from pathlib import Path, PurePath
-=======
-from pathlib import Path
->>>>>>> 3abdcd0b
 from urllib.parse import urlparse
 
 import requests
@@ -250,19 +246,11 @@
         """Performs the bulk work for both `tile` and `rule` commands."""
         try:
             await ctx.typing()
-<<<<<<< HEAD
             ctx.silent = ctx.message.flags.silent
             tiles = emoji.demojize(objects.strip(), language='alias').replace(":hearts:","♥")  # keep the heart, for the people
             tiles = re.sub(r'<a?(:.+?:)\d+?>', r'\1', tiles)
             tiles = re.sub(r"\\(?=[:<])", "", tiles)
-=======
->>>>>>> 3abdcd0b
-
-            start = perf_counter()
-            tiles = objects.strip().replace("\\", "").replace("`", "")
-            # Replace some phrases
-            tiles = re.sub(r'<(:.+?:)\d+?>', r'\1', tiles)
-            tiles = emoji.demojize(tiles, use_aliases=True)
+
             replace_list = [
                 ['а', 'a'],
                 ['в', 'b'],
@@ -289,7 +277,8 @@
             if not tiles:
                 return await ctx.error("Input cannot be blank.")
 
-<<<<<<< HEAD
+            old_tiles = tiles
+
             offset = 0
             for match in re.finditer(r"(?<!\\)\"(.*?)(?<!\\)\"", tiles, flags=re.RegexFlag.DOTALL):
                 a, b = match.span()
@@ -300,12 +289,6 @@
                 text = "".join(f"{prefix}{t}{joiner}" if t != "-" else f"-{joiner}" for joiner, t in zipped)
                 tiles = tiles[:a - offset] + text + tiles[b - offset:]
                 offset += (b - a) - len(text)
-=======
-            if rule:
-                tiles = tiles.replace('$', 'tile_')
-            else:
-                tiles = tiles.replace('$', 'text_')
->>>>>>> 3abdcd0b
 
             # Split input into lines
             word_rows = tiles.splitlines()
@@ -331,11 +314,8 @@
             macros = kwargs.get("macro", {})
             image_format = kwargs.get('image_format', 'gif')
             do_embed = kwargs.get('do_embed', False)
-<<<<<<< HEAD
             global_variant = kwargs.get('global_variant', "")
             word_grid = split_commas(word_grid, "char_")
-=======
->>>>>>> 3abdcd0b
             for x, y in reversed(to_delete):
                 del word_grid[y][x]
             try:
@@ -377,13 +357,8 @@
                 pal = kwargs.get("palette", "default")
                 for y, row in enumerate(comma_grid):
                     for x, stack in enumerate(row):
-<<<<<<< HEAD
                         for l, timeline in enumerate(re.split(r'(?<!\\)&', stack)):
                             for d, tile in enumerate(timeline_split := re.split(r'(?<!\\)>', timeline)):
-=======
-                        for l, timeline in enumerate(stack.split('&')):
-                            for d, tile in enumerate(timeline.split('>')):
->>>>>>> 3abdcd0b
                                 if len(tile):
                                     if (match := re.fullmatch(r"\{(.*)}(.*)", tile)) is not None:
                                         sign_text = SignText(text=match.group(1), x=x, y=y, time_start=d)
@@ -413,7 +388,6 @@
                                     if catch(tile.index, ":") or catch(tile.index, ";") \
                                             or ":" not in tile and ";" not in tile:
                                         tilecount += 1
-<<<<<<< HEAD
                                         print(range(layer_grid.shape[0] - d))
                                         # This is done to prevent setting everything to one instance of an object.
                                         layer_grid[d:, l, y, x] = [
@@ -424,13 +398,6 @@
                                             )
                                             for _ in range(layer_grid.shape[0] - d)
                                         ]
-=======
-                                        tile = tile.replace('rule_', 'text_')
-                                        layer_grid[d:, l, y, x] = await TileSkeleton.parse(
-                                            possible_variants, tile, rule,
-                                            macros, palette=kwargs.get("palette", "default"), bot=self.bot
-                                        )
->>>>>>> 3abdcd0b
                                     else:
                                         layer_grid[d:, l, y, x] = await TileSkeleton.parse(
                                             possible_variants,
