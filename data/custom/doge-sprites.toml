--- conflicted
+++ resolved
@@ -46,14 +46,10 @@
 
 text_glass = {sprite = "text_glass", color = [0, 3], tiling = "none"}
 
-<<<<<<< HEAD
-text_glarg = {sprite = "text_glarg", color = [5, 4], tiling = -1}
+text_glarg = {sprite = "text_glarg", color = [5, 4], tiling = "none"}
 
 furfur = {sprite = "furfur", color = [6, 2], tiling = 2}
 
 text_furfur = {sprite = "text_furfur", color = [6, 2], tiling = -1}
 
 text_fur = {sprite = "text_fur", color = [6, 2], tiling = -1}
-=======
-text_glarg = {sprite = "text_glarg", color = [5, 4], tiling = "none"}
->>>>>>> 89a5b4e2
