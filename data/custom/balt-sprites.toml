--- conflicted
+++ resolved
@@ -2,23 +2,13 @@
 
 
 
-<<<<<<< HEAD
-balt = {sprite = "balt", color = [0, 1], tiling = "character", tags = ["animal", "machine"]}
-=======
-balt = {sprite = "balt", tiling = "character", color = [0, 2], tags = ["animal", "machine"]}
->>>>>>> b50172e5
+balt = {sprite = "balt", color = [0, 2], tiling = "character", tags = ["animal", "machine"]}
 
 text_balt = {sprite = "text_balt", color = [0, 2], tiling = "none"}
 
-<<<<<<< HEAD
-balalt_old = {sprite = "balalt", color = [0, 1], tiling = "tiling"}
+balalt_old = {sprite = "balalt", color = [0, 2], tiling = "tiling"}
 
-text_balalt = {sprite = "text_balalt", color = [0, 1], tiling = "none"}
-=======
-balalt = {sprite = "balalt", tiling = "tiling", color = [0, 2]}
-
-text_balalt = {sprite = "text_balalt", tiling = "none", color = [0, 2]}
->>>>>>> b50172e5
+text_balalt = {sprite = "text_balalt", color = [0, 2], tiling = "none"}
 
 crystalball = {sprite = "crystalball", color = [3, 0], tiling = "none"}
 
@@ -26,11 +16,7 @@
 
 text_fu = {sprite = "text_fu", color = [3, 1], active = [3, 2], tiling = "none"}
 
-<<<<<<< HEAD
-jaja = {sprite = "jeje", color = [2, 3], tiling = "character"}
-=======
-jeje = {sprite = "jeje", tiling = "character", color = [2, 3]}
->>>>>>> b50172e5
+jeje = {sprite = "jeje", color = [2, 3], tiling = "character"}
 
 text_jeje = {sprite = "text_jeje", color = [2, 3], tiling = "none"}
 
