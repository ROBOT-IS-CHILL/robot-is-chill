--- conflicted
+++ resolved
@@ -1061,10 +1061,8 @@
                 sprite = Image.fromarray(scan(spritenumpyscan).swapaxes(0,1))
             if filter == "invert":
                 sprite = Image.fromarray(np.dstack((~im[:,:,:3],im[:,:,3])))
-<<<<<<< HEAD
             if filter == "grayscale":
                 sprite = ImageOps.grayscale(sprite).convert("RGBA")
-=======
             if filter == "reverse":
                 im = np.array(sprite)
                 colors = []
@@ -1079,7 +1077,6 @@
                         if im[y,x] in colorssort:
                             out[y,x] = colorssort[::-1][colorssort.index(im[y,x])]
                 sprite = Image.fromarray(out)
->>>>>>> 352b875d
         if fisheye != 0:
             spritefish = fish.fish(np.array(sprite),fisheye)
             sprite = Image.fromarray(spritefish)
