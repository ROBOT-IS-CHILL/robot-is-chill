--- conflicted
+++ resolved
@@ -974,7 +974,6 @@
 	def melt(ctx: HandlerContext) -> TileFields:
 		return add(ctx,'liquify')
 
-<<<<<<< HEAD
   @handlers.handler(
     pattern=r"planet",
     variant_hints={"planet": "`planet` (Leverages some code from the `liquify` module to attempt to make a planet from any tile.)"},
@@ -990,15 +989,6 @@
   )
   def lockhue(ctx: HandlerContext) -> TileFields:
     return add(ctx,'lockhue',int(ctx.groups[0])/360)
-=======
-	@handlers.handler(
-		pattern=r"(?:lockhue|huelock)(\d+)",
-		variant_hints={"lockhue": "`lockhue` (Locks the hue of the sprite's pixels to the specified degrees.)"},
-		variant_group="Filters"
-	)
-	def lockhue(ctx: HandlerContext) -> TileFields:
-		return add(ctx,'lockhue',int(ctx.groups[0])/360)
->>>>>>> 43552b01
 
 	@handlers.handler(
 		pattern=r"(?:locksat|satlock)(\d+)",
