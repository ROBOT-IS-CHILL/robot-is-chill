# See CONTRIBUTING.md for how to properly edit this file.



text_unoplusfour = {sprite = "text_unocard", color = [0, 1], tiling = "none", author = "plantform"}

unoplusfour = {sprite = "unocard", color = [0, 1], tiling = "directional", author = "plantform"}

text_unoreverse = {sprite = "text_unocardrev", color = [2, 2], tiling = "none", author = "plantform"}

unoreverse = {sprite = "unocardrev", color = [2, 2], tiling = "directional", author = "plantform"}

unoskip = {sprite = "unoskip", color = [3, 3], tiling = "directional", author = "plantform"}

text_unoskip = {sprite = "text_unoskip", color = [3, 3], tiling = "none", author = "plantform"}

unowild = {sprite = "unowild", color = [0, 1], tiling = "directional", author = "plantform"}

text_unowild = {sprite = "text_unowild", color = [0, 1], tiling = "none", author = "plantform"}

unodeck = {sprite = "unodeck", color = [2, 2], tiling = "none", author = "plantform"}

<<<<<<< HEAD
text_unodeck = {sprite = "text_unodeck", color = [2, 2], tiling = "none", author = "plantform"}
=======
# text_unodeck = {sprite = "text_unodeck", color = [2, 2], tiling = "none"}
>>>>>>> a6e41fc8

unoplustwo = {sprite = "unoplustwo", color = [5, 3], tiling = "directional", author = "plantform"}

text_unoplustwo = {sprite = "text_unoplustwo", color = [5, 3], tiling = "none", author = "plantform"}

unoblank = {sprite = "unoblank", color = [0, 3], tiling = "directional", author = "plantform"}

text_unoblank = {sprite = "text_unoblank", color = [0, 3], tiling = "none", author = "plantform"}
<|MERGE_RESOLUTION|>--- conflicted
+++ resolved
@@ -20,11 +20,7 @@
 
 unodeck = {sprite = "unodeck", color = [2, 2], tiling = "none", author = "plantform"}
 
-<<<<<<< HEAD
-text_unodeck = {sprite = "text_unodeck", color = [2, 2], tiling = "none", author = "plantform"}
-=======
-# text_unodeck = {sprite = "text_unodeck", color = [2, 2], tiling = "none"}
->>>>>>> a6e41fc8
+# text_unodeck = {sprite = "text_unodeck", color = [2, 2], tiling = "none", author = "plantform"}
 
 unoplustwo = {sprite = "unoplustwo", color = [5, 3], tiling = "directional", author = "plantform"}
 
