--- conflicted
+++ resolved
@@ -269,7 +269,6 @@
         ],
         "tiling": "-1"
     },
-<<<<<<< HEAD
     {
         "name": "text_n\u2019t",
         "sprite": "text_n\u2019t",
@@ -279,8 +278,6 @@
         ],
         "tiling": "-1"
     },
-=======
->>>>>>> 1b7a045a
     {
         "name": "til",
         "sprite": "til",
@@ -588,13 +585,8 @@
         "tiling": "-1"
     },
     {
-<<<<<<< HEAD
         "name": "n\u2019tsuf",
         "sprite": "n\u2019tsuf",
-=======
-        "name": "ntsuf",
-        "sprite": "ntsuf",
->>>>>>> 1b7a045a
         "color": [
             "2",
             "2"
