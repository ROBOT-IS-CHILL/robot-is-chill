from __future__ import annotations

import asyncio
import glob
import math
import random
import re
import sys
import time
import warnings
import zipfile
from io import BytesIO
from pathlib import Path
from typing import TYPE_CHECKING, BinaryIO, Optional

import cv2
import numpy as np
from PIL import Image
from PIL.ImageDraw import ImageDraw
import PIL.ImageFont as ImageFont

from src.tile import ProcessedTile, Tile
from .. import constants, errors
from ..types import Color
from ..utils import cached_open

FONT = ImageFont.truetype("data/fonts/default.ttf")

if TYPE_CHECKING:
    from ...ROBOT import Bot


def shift_hue(arr, hueshift):
    arr_rgb, arr_a = arr[:, :, :3], arr[:, :, 3]
    hsv = cv2.cvtColor(arr_rgb, cv2.COLOR_RGB2HSV)
    hsv[..., 0] = np.mod(hsv[..., 0] + int(hueshift // 2), 180)
    rgb = cv2.cvtColor(hsv, cv2.COLOR_HSV2RGB)
    return np.dstack((rgb, arr_a))


def lock(t, arr, lock, nonzero: bool = False):
    arr_rgb, arr_a = arr[:, :, :3], arr[:, :, 3]
    hsv = cv2.cvtColor(arr_rgb, cv2.COLOR_RGB2HSV)
    if nonzero:
        hsv[..., t][hsv[..., t] != 0] = lock
    else:
        hsv[..., t] = lock
    rgb = cv2.cvtColor(hsv, cv2.COLOR_HSV2RGB)
    return np.dstack((rgb, arr_a))


def grayscale(arr, influence):
    arr = arr.astype(np.float64)
    arr[:, :, 0:3] = (((arr[:, :, 0:3].sum(2) / 3).repeat(3).reshape(
        arr.shape[:2] + (3,))) * influence) + (arr[:, :, 0:3] * (1 - influence))
    return arr.astype(np.uint8)


def alpha_paste(img1, img2, coords, func=None):
    if func is None:
        func = Image.alpha_composite
    imgtemp = Image.new('RGBA', img1.size, (0, 0, 0, 0))
    imgtemp.paste(
        img2,
        coords
    )
    return func(img1, imgtemp)


def delta_e(img1, img2):
    # compute the Euclidean distance with pixels of two images
    return np.sqrt(np.sum((img1 - img2) ** 2, axis=-1))


def get_first_frame(tile):
    for tile_frame in tile.frames:
        if tile_frame is not None:
            return np.array(tile_frame.shape[:2])  # Done for convenience on math operations
    else:
        return np.array((0, 0))  # Empty tile


class Renderer:
    """This class exposes various image rendering methods.

    Some of them require metadata from the bot to function properly.
    """

    def __init__(self, bot: Bot) -> None:
        self.bot = bot
        self.palette_cache = {}
        for path in glob.glob("data/palettes/*.png"):
            with Image.open(path) as im:
                self.palette_cache[Path(path).stem] = im.copy()
        self.overlay_cache = {}
        for path in glob.glob("data/overlays/*.png"):
            with Image.open(path) as im:
                self.overlay_cache[Path(path).stem] = np.array(im.convert("RGBA"))

    async def render(
            self,
            grid: list[list[list[list[ProcessedTile]]]],
            *,
            before_images=None,
            palette: str = "default",
            images: list[str] | list[Image] | None = None,
            out: str | BinaryIO = "target/renders/render.gif",
            background: tuple[int] | None = None,
            upscale: int = 2,
            extra_out: str | BinaryIO | None = None,
            extra_name: str | None = None,
            frames: list[int] = (1, 2, 3),
            animation: tuple[int, int] = None,
            speed: int = 200,
            crop: tuple[int, int, int, int] = (0, 0, 0, 0),
            pad: tuple[int, int, int, int] = (0, 0, 0, 0),
            image_format: str = 'gif',
            loop: bool = True,
            spacing: int = constants.DEFAULT_SPRITE_SIZE,
            boomerang: bool = False,
            random_animations: bool = True,
            expand: bool = False,
            sign_texts: list = [],
            _disable_limit: bool = False,
            _no_sign_limit: bool = False,
            **_
    ):
        """Takes a list of tile objects and generates a gif with the associated sprites."""
        if before_images is None:
            before_images = []
        start_time = time.perf_counter()
        if animation is not None:
            animation_wobble, animation_timestep = animation
        else:
            animation_wobble, animation_timestep = 1, len(frames)  # number of frames per wobble frame, number of frames per timestep
        grid = np.array(grid, dtype=object)
        durations = [speed for _ in range(animation_timestep * grid.shape[0] + len(before_images))]
        frames = np.repeat(frames, animation_wobble).tolist()
        frames = (frames * (math.ceil(len(durations) / animation_timestep)))
        sizes = np.array(
            [get_first_frame(tile)[:2] if not (tile is None or tile.empty) else (0, 0) for tile in grid.flatten()])
        sizes = sizes.reshape((*grid.shape, 2))
        assert sizes.size > 0, "The render must have at least one tile in it."
        left_influence = np.arange(0, -spacing * sizes.shape[3], -spacing) * 2
        top_influence = np.arange(0, -spacing * sizes.shape[2], -spacing) * 2
        right_influence = np.arange(-spacing * (sizes.shape[3] - 1), spacing, spacing) * 2
        bottom_influence = np.arange(-spacing * (sizes.shape[2] - 1), spacing, spacing) * 2
        left_sizes = sizes[..., 1] + left_influence.reshape((1, 1, 1, -1))
        top_sizes = sizes[..., 0] + top_influence.reshape((1, 1, -1, 1))
        right_sizes = sizes[..., 1] + right_influence.reshape((1, 1, 1, -1))
        bottom_sizes = sizes[..., 0] + bottom_influence.reshape((1, 1, -1, 1))
        left = max((np.max(left_sizes - spacing) // 2) + pad[0], 0)
        top = max((np.max(top_sizes - spacing) // 2) + pad[1], 0)
        right = max((np.max(right_sizes - spacing) // 2) + pad[2], 0)
        bottom = max((np.max(bottom_sizes - spacing) // 2) + pad[3], 0)
        assert len(sign_texts) <= constants.MAX_SIGN_TEXTS or _no_sign_limit, \
            f"Too many sign texts! The limit is `{constants.MAX_SIGN_TEXTS}`, while you have `{len(sign_texts)}`."
        if len(sign_texts):
            for i, sign_text in enumerate(sign_texts):
                size = int(spacing * (upscale / 2) * sign_text.size * constants.FONT_MULTIPLIERS.get(sign_text.font, 1))
                assert size <= constants.DEFAULT_SPRITE_SIZE * 2, f"Font size of `{size}` is too large! The maximum is `{constants.DEFAULT_SPRITE_SIZE * 2}`."
                if sign_text.font is not None:
                    sign_texts[i].font = ImageFont.truetype(f"data/fonts/{sign_text.font}.ttf", size=size)
                else:
                    sign_texts[i].font = FONT.font_variant(size=size)
        if expand:
            displacements = np.array(
                [tile.displacement if not (tile is None or tile.empty) else (0, 0)
                 for tile in grid.flatten()])
            displacements = (displacements.reshape((*grid.shape, 2)))
            left_disp = displacements[:, :, :, 0, 0]
            top_disp = displacements[:, :, 0, :, 1]
            right_disp = displacements[:, :, :, -1, 0]
            bottom_disp = displacements[:, :, -1, :, 1]
            left += max(max(left_disp.max((0, 1, 2)), left_disp.min((0, 1, 2)), key=abs), 0)
            top += max(max(top_disp.max((0, 1, 2)), top_disp.min((0, 1, 2)), key=abs), 0)
            right -= min(max(right_disp.max((0, 1, 2)), right_disp.min((0, 1, 2)), key=abs), 0)
            bottom -= min(max(bottom_disp.max((0, 1, 2)), bottom_disp.min((0, 1, 2)), key=abs), 0)
            for sign_text in sign_texts:
                bbox = sign_text.fon
        default_size = np.array((int(sizes.shape[2] * spacing + top + bottom),
                                 int(sizes.shape[3] * spacing + left + right)))
        true_size = default_size * upscale
        if not _disable_limit:
            assert all(
                true_size <= constants.MAX_IMAGE_SIZE), f"Image of size `{true_size}` is larger than the maximum allowed size of `{constants.MAX_IMAGE_SIZE}`!"
        steps = np.zeros(
            (((animation_timestep if animation_wobble else len(frames)) * grid.shape[0]), *default_size, 4),
            dtype=np.uint8)

        if images:
            for f, frame in enumerate(frames):
                img = Image.new("RGBA", tuple(default_size[::-1]))
                # for loop in case multiple background images are used
                # (i.e. baba's world map)
                bg_img: Image.Image = images[frame - 1].convert("RGBA")
                bg_img = bg_img.resize((bg_img.width // upscale, bg_img.height // upscale), Image.NEAREST)
                img.paste(bg_img, (0, 0), mask=bg_img)
                for i in range(animation_wobble):
                    q = i + animation_wobble * f
                    steps[q] = np.array(img)
        for t, step in enumerate(grid):
            for z, layer in enumerate(step):
                for y, row in enumerate(layer):
                    for x, tile in enumerate(row):
                        await asyncio.sleep(0)
                        first_frame = get_first_frame(tile)
                        if tile.empty:
                            continue
                        displacement = (y * spacing - int((first_frame[0] - spacing) / 2) + top - tile.displacement[1],
                                        x * spacing - int((first_frame[1] - spacing) / 2) + left - tile.displacement[0])
                        for i, frame in enumerate(frames[animation_timestep * t:animation_timestep * (t + 1)]):
                            image_index = i + animation_timestep * t
                            wobble = tile.wobble if tile.wobble is not None else (
                                                                                         11 * x + 13 * y + frame - 1) % 3 if random_animations else frame - 1
                            image = tile.frames[wobble]
                            dslice = (default_size - (first_frame + displacement))
                            dst_slice = (
                                slice(max(-displacement[0], 0), dslice[0] if dslice[0] < 0 else None),
                                slice(max(-displacement[1], 0), dslice[1] if dslice[1] < 0 else None)
                            )
                            image = image[*dst_slice]
                            if image.size < 1:
                                continue
                            # Get the part of the image to paste on
                            src_slice = (
                                slice(max(displacement[0], 0), image.shape[0] + max(displacement[0], 0)),
                                slice(max(displacement[1], 0), image.shape[1] + max(displacement[1], 0))
                            )
                            index = image_index, *src_slice
                            try:
                                steps[index] = self.blend(tile.blending, steps[index], image, tile.keep_alpha)
                            except IndexError:
                                pass  # warnings.warn(f"Couldn't place {tile} at {x}, {y}, {index}")
        images = [np.array(image.convert("RGBA")) for image in before_images]
        l, u, r, d = crop
        r = r
        d = d
        wobble_range = np.arange(steps.shape[0]) // animation_timestep
        for i, step in enumerate(steps):
            step = step[u:-d if d > 0 else None, l:-r if r > 0 else None]
            if background is not None:
                if len(background) < 4:
                    background = Color.parse(Tile(palette=palette), self.palette_cache, background)
                background = np.array(background).astype(np.float32)
                step_f = step.astype(np.float32) / 255
                step_f[..., :3] = step_f[..., 3, np.newaxis]
                c = ((1 - step_f) * background + step_f * step.astype(np.float32))
                step = c.astype(np.uint8)
            step = cv2.resize(
                step,
                (int(step.shape[1] * upscale), int(step.shape[0] * upscale)),
                interpolation=cv2.INTER_NEAREST
            )
            if len(sign_texts):
                anchor_disps = {
                    "l": 0.0,
                    "t": 0.0,
                    "m": 0.5,
                    "r": 1.0,
                    "s": 1.0,
                    "d": 1.0
                }
                im = Image.new("RGBA", step.shape[1::-1])
                draw = ImageDraw(im)
                if image_format == "gif" and background is None:
                    draw.fontmode = "1"
                for sign_text in sign_texts:
                    if wobble_range[i] in range(sign_text.time_start, sign_text.time_end):
                        text = sign_text.text
                        text = re.sub(r"(?<!\\)\\n", "\n", text)
                        text = re.sub(r"\\(.)", r"\1", text)
                        assert len(text) <= constants.MAX_SIGN_TEXT_LENGTH, f"Sign text of length {len(text)} is too long! The maximum is `{constants.MAX_SIGN_TEXT_LENGTH}`."
                        pos = (left + sign_text.xo + (spacing * upscale * (sign_text.x + anchor_disps[sign_text.anchor[0]])),
                                top + sign_text.yo + (spacing * upscale * (sign_text.y + anchor_disps[sign_text.anchor[1]])))
                        draw.multiline_text(pos, text, font=sign_text.font,
                                            align=sign_text.alignment, anchor=sign_text.anchor,
                                            fill=sign_text.color, features=("liga", "dlig", "clig"),
                                            stroke_fill=sign_text.stroke[0], stroke_width=sign_text.stroke[1])
                sign_arr = np.array(im)
                if image_format == "gif" and background is None:
                    sign_arr[..., 3][sign_arr[..., 3] > 0] = 255
                step = self.blend("normal", step, sign_arr, True)
            if image_format == "gif":
                step_a = step[..., 3]
                step = np.multiply(step[..., :3], np.dstack([step_a] * 3).astype(float) / 255,
                                   casting="unsafe").astype(np.uint8)
                true_rgb = step.astype(float) * (step_a.astype(float) / 255).reshape(*step.shape[:2], 1)
                too_dark_mask = np.logical_and(np.all(true_rgb < 8, axis=2), step_a != 0)
                step[too_dark_mask, :3] = 4
                step = np.dstack((step, step_a))
            images.append(step)
        comp_ovh = time.perf_counter() - start_time
        start_time = time.perf_counter()
        self.save_frames(images,
                         out,
                         durations,
                         extra_out=extra_out,
                         extra_name=extra_name,
                         image_format=image_format,
                         loop=loop,
                         boomerang=boomerang,
                         background=background is not None)
        return comp_ovh, time.perf_counter() - start_time, images[0].shape[1::-1]

    def blend(self, mode, src, dst, keep_alpha: bool = True) -> np.ndarray:
        keep_alpha &= mode not in ("mask", "cut")
        if keep_alpha:
            out_a = (src[..., 3] + dst[..., 3] * (1 - src[..., 3] / 255)).astype(np.uint8)
            a, b = src[..., :3].astype(float) / 255, dst[..., :3].astype(
                float) / 255  # This is super convenient actually
        else:
            a, b = src.astype(float) / 255, dst.astype(float) / 255
        if mode == "add":
            c = a + b
        elif mode == "subtract":
            c = a - b
        elif mode == "multiply":
            c = a * b
        elif mode == "divide":
            c = np.clip(a / b, 0.0, 1.0)  # catch divide by 0
        elif mode == "max":
            c = np.maximum(a, b)
        elif mode == "min":
            c = a
            c[dst[..., 3] > 0] = np.minimum(a, b)[dst[..., 3] > 0]
        elif mode == "screen":
            c = 1 - (1 - a) * (1 - b)
        elif mode in ("overlay", "hardlight"):
            if mode == "hardlight":
                a, b = b, a
            c = 1 - (2 * (1 - a) * (1 - b))
            c[np.where(a < 0.5)] = (2 * a * b)[np.where(a < 0.5)]
        elif mode == "softlight":
            c = (1 - a) * a * b + a * (1 - (1 - a) * (1 - b))
        elif mode == "burn":
            c = 1 - ((1 - a) / b)
        elif mode == "dodge":
            c = a / (1 - b)
        elif mode == "normal":
            c = b
        elif mode in ("mask", "cut"):
            c = a
            if mode == "cut":
                b[..., 3] = 1 - b[..., 3]
            c[..., 3] *= b[..., 3]
            c[c[..., 3] == 0] = 0
        else:
            raise AssertionError(f"Blending mode `{mode}` isn't implemented yet.")
        if keep_alpha:
            dst_alpha = dst[..., 3].astype(float) / 255
            dst_alpha = dst_alpha[:, :, np.newaxis]
            c = ((1 - dst_alpha) * a + dst_alpha * c)
            c[out_a == 0] = 0
            return np.dstack((np.clip(c * 255, 0, 255).astype(np.uint8), out_a[..., np.newaxis]))
        return np.clip(c * 255, 0, 255).astype(np.uint8)

    async def render_full_frame(self,
                                tile: Tile,
                                frame: int,
                                raw_sprite_cache: dict[str, Image],
                                gscale: float,
                                x: int,
                                y: int,
                                ) -> Image.Image:
        if tile.custom:
            if type(tile.sprite) == tuple:
                sprite = await self.generate_sprite(
                    tile,
                    style=tile.style or (
                        "noun" if len(tile.name) < 1 else "letter"),
                    wobble=frame,
                    position=(x, y),
                    gscale=gscale
                )
        else:
            if isinstance(tile.sprite, np.ndarray):
                sprite = tile.sprite[(tile.frame * 3) + frame]
            else:
                path_fallback = None
                if tile.name == "icon":
                    path = f"data/sprites/{constants.BABA_WORLD}/{tile.name}.png"
                elif tile.name in ("smiley", "hi") or tile.name.startswith("icon"):
                    path = f"data/sprites/{constants.BABA_WORLD}/{tile.name}_1.png"
                elif tile.name == "default":
                    path = f"data/sprites/{constants.BABA_WORLD}/default_{frame + 1}.png"
                else:
                    source, sprite_name = tile.sprite
                    if tile.frame == -1:
                        path = f"data/sprites/{constants.BABA_WORLD}/error_0_{frame + 1}.png"
                    else:
                        path = f"data/sprites/{source}/{sprite_name}_{tile.frame}_{frame + 1}.png"
                    try:
                        path_fallback = f"data/sprites/{source}/{sprite_name}_{tile.fallback_frame}_{frame + 1}.png"
                    except BaseException:
                        path_fallback = None
                try:
                    sprite = cached_open(
                        path, cache=raw_sprite_cache, fn=Image.open).convert("RGBA")
                except FileNotFoundError:
<<<<<<< HEAD
                    raise errors.OverlayNotFound(tile.overlay)
                ovsprite = np.array(sprite).astype("float64")
                ovsprite *= rgb[:ovsprite.shape[0], :ovsprite.shape[1]]
                ovsprite = ovsprite.astype("uint8")
                sprite = Image.fromarray(ovsprite)
            if tile.negative:
                sprite = Image.fromarray(
                    np.dstack(
                        (~np.array(sprite)[
                            :, :, :3], np.array(sprite)[
                            :, :, 3])))
            if tile.hueshift != 0.0:
                sprite = Image.fromarray(
                    shift_hue(
                        np.array(
                            sprite,
                            dtype="uint8"),
                        tile.hueshift))
            if tile.brightness != 1:
                bsprite = np.array(sprite, dtype="float64")
                bsprite *= (tile.brightness, tile.brightness,
                            tile.brightness, 1)
                bsprite[bsprite > 255] = 255
                bsprite[bsprite < 0] = 0
                sprite = Image.fromarray(bsprite.astype("uint8"))
            if tile.palette_snap is True:  # it defaults to true without this for some reason
                palette_colors = np.array(Image.open(
                    f"data/palettes/{tile.palette or 'default'}.png").convert("RGB")).reshape(-1, 3)
                im = np.array(sprite)
                im_lab = cv2.cvtColor(
                    im.astype(
                        np.float32) / 255,
                    cv2.COLOR_RGB2Lab)
                diff_matrix = np.full(
                    (palette_colors.shape[0], *im.shape[:-1]), 999)
                for i, color in enumerate(
                        palette_colors):  # still slow, but faster than iterating through every pixel
                    filled_color_array = np.array([[color]]).repeat(
                        im.shape[0], 0).repeat(im.shape[1], 1)
                    filled_color_array = cv2.cvtColor(
                        filled_color_array.astype(
                            np.float32) / 255, cv2.COLOR_RGB2Lab)
                    im_delta_e = delta_e(im_lab, filled_color_array)
                    diff_matrix[i] = im_delta_e
                min_indexes = np.argmin(diff_matrix, 0, keepdims=True).reshape(
                    diff_matrix.shape[1:])
                result = np.full(im.shape, 0, dtype=np.uint8)
                for i, color in enumerate(palette_colors):
                    result[:, :, :3][min_indexes == i] = color
                result[:, :, 3] = im[:, :, 3]
                sprite = Image.fromarray(result)
            if tile.grayscale != 0:
                sprite = Image.fromarray(
                    grayscale(
                        np.array(sprite),
                        tile.grayscale))
            if tile.filterimage != "":
                url = tile.filterimage
                absolute = False
                if url.startswith("abs"):
                    url = url[3:]
                    absolute = True
                if url.startswith("db!"):
                    url = url[3:]
                    command = "SELECT url FROM filterimages WHERE name == ?;"
                    args = (url,)
                    async with self.bot.db.conn.cursor() as cursor:
                        await cursor.execute(command, args)
                        results = await cursor.fetchone()
                        if results is None:
                            raise requests.exceptions.ConnectionError
                        url = results[0]
                p = requests.get(url, stream=True).raw.read()
                # try:
                ifilterimage = Image.open(BytesIO(p)).convert("RGBA")
                sprite = filterimage.apply_filterimage(sprite, ifilterimage.resize(
                    (int(ifilterimage.width * gscale), int(ifilterimage.height * gscale)), Image.NEAREST), absolute)
                # except OSError:
                #    raise AssertionError('Image wasn\'t able to be accessed, or is invalid!')
            if tile.normalize_lightness:
                arr = np.array(sprite)
                arr_rgb, sprite_a = arr[:, :, :3], arr[:, :, 3]
                arr_hls = cv2.cvtColor(arr_rgb, cv2.COLOR_RGB2HLS).astype(
                    np.float64)  # since WHEN was it HLS???? huh?????
                max_l = np.max(arr_hls[:, :, 1])
                arr_hls[:, :, 1] *= (255 / max_l)
                sprite_rgb = cv2.cvtColor(
                    arr_hls.astype(
                        np.uint8),
                    cv2.COLOR_HLS2RGB)  # my question still stands
                sprite = np.dstack((sprite_rgb, sprite_a))
            for name, value in tile.filters:
                if name == "lockhue":
                    sprite = Image.fromarray(
                        lock(0, np.array(sprite, dtype="uint8"), value))
                elif name == "locksat":
                    sprite = Image.fromarray(
                        lock(
                            1,
                            np.array(
                                sprite,
                                dtype="uint8"),
                            value,
                            nonzero=True))
            numpysprite = np.array(sprite)
            numpysprite[np.all(numpysprite[:, :, :3] <= (8, 8, 8), axis=2) & (
                numpysprite[:, :, 3] > 0), :3] = 8
            sprite = Image.fromarray(numpysprite)
            out.append(sprite)
=======
                    try:
                        assert path_fallback is not None
                        sprite = cached_open(
                            path_fallback,
                            cache=raw_sprite_cache,
                            fn=Image.open).convert("RGBA")
                    except (FileNotFoundError, AssertionError):
                        raise AssertionError(f'The tile `{tile.name}:{tile.frame}` was found, but the files '
                                             f'don\'t exist for it.')
                sprite = np.array(sprite)
            sprite = cv2.resize(sprite, (int(sprite.shape[1] * gscale), int(sprite.shape[0] * gscale)),
                                interpolation=cv2.INTER_NEAREST)
        return await self.apply_options_name(
            tile,
            sprite,
            frame
        )
>>>>>>> 596700a7

    async def render_full_tile(self,
                               tile: Tile,
                               *,
                               position: tuple[int, int],
                               raw_sprite_cache: dict[str, Image.Image],
                               gscale: float = 1,
                               tile_cache=None,
                               frames: tuple[int] = (1, 2, 3),
                               random_animations: bool = True
                               ) -> tuple[ProcessedTile, list[int], bool]:
        """woohoo."""
        if tile_cache is None:
            tile_cache = {}
        final_tile = ProcessedTile()
        if tile.empty:
            return final_tile, [], True
        final_tile.empty = False
        final_tile.name = tile.name
        x, y = position

        rendered_frames = []
        tile_hash = hash((tile, gscale))
        cached = tile_hash in tile_cache.keys()
        if cached:
            final_tile.frames = tile_cache[tile_hash]
        final_tile.wobble = tile.wobble
        done_frames = [frame is not None for frame in final_tile.frames]
        frame_range = tuple(set(frames)) if tile.wobble is None else (tile.wobble,)
        for frame in frame_range:
            frame -= 1
            wobble = tile.wobble if tile.wobble is not None else (
                                                                         11 * x + 13 * y + frame) % 3 if random_animations else frame
            if not done_frames[wobble]:
                final_tile.frames[wobble] = await self.render_full_frame(tile, wobble, raw_sprite_cache, gscale, x, y)
                rendered_frames.append(wobble)
        if not cached:
            tile_cache[tile_hash] = final_tile.frames.copy()
        return final_tile, rendered_frames, cached

    async def render_full_tiles(self, grid: list[list[list[list[Tile]]]], *, random_animations: bool = False,
                                gscale: float = 2, frames: tuple[int] = (1, 2, 3)) -> tuple[
        list[list[list[list[ProcessedTile]]]], int, int, float]:
        """Final individual tile processing step."""
        sprite_cache = {}
        tile_cache = {}
        rendered_frames = 0
        d = []
        render_overhead = time.perf_counter()
        for timestep in grid:
            a = []
            for layer in timestep:
                b = []
                for y, row in enumerate(layer):
                    c = []
                    for x, tile in enumerate(row):
                        processed_tile, new_frames, cached = await self.render_full_tile(
                            tile,
                            position=(x, y),
                            random_animations=random_animations,
                            gscale=gscale,
                            raw_sprite_cache=sprite_cache,
                            tile_cache=tile_cache,
                            frames=frames
                        )
                        rendered_frames += len(new_frames)
                        for variant in tile.variants["post"]:
                            await variant.apply(processed_tile, renderer=self, new_frames=new_frames)
                        c.append(
                            processed_tile
                        )
                    b.append(c)
                a.append(b)
            d.append(a)
        return d, len(tile_cache), rendered_frames, time.perf_counter() - render_overhead

    async def generate_sprite(
            self,
            tile: Tile,
            *,
            style: str,
            wobble: int,
            seed: int | None = None,
            gscale: float,
            position: tuple[int, int]
    ) -> np.ndarray:
        """Generates a custom text sprite."""
        text = tile.name[5:].lower().replace(" ","~")
        raw = text.replace("/", "")
        newline_count = text.count("/")
        assert len(text) <= 64, 'Text has a maximum length of `64` characters.'
        if seed is None:
            seed = int((7 + position[0]) / (3 + position[1]) * 100000000)
        seed_digits = [(seed >> 8 * i) | 0b11111111 for i in range(len(raw))]
        # Get mode and split status
        if newline_count >= 1:
            fixed = True
            mode = "small"
            indices = []
            offset = 0
            for match in re.finditer("/", text):
                indices.append(match.start() + offset)
                offset -= 1
        else:
            fixed = False
            mode = "big"
            indices = []
            if len(raw) >= 4:
                mode = "small"
                if tile.style != "oneline":
                    indices = [len(raw) - math.ceil(len(raw) / 2)]
        indices.insert(0, 0)
        indices.append(len(raw))  # can't use -1 here because of a range() later on

        if style == "letter":
            if mode == "big":
                mode = "letter"

        width_cache: dict[str, list[int]] = {}
        for c in raw:
            rows = await self.bot.db.conn.fetchall(
                '''
                SELECT char, width FROM letters
                WHERE char == ? AND mode == ?;
                ''',
                c, mode
            )

            for row in rows:
                char, width = row
                width_cache.setdefault(char, []).append(width)

        def width_greater_than(c: str, w: int = 0) -> int:
            try:
                return min(width for width in width_cache[c] if width > w)
            except ValueError:
                raise KeyError

        # fetch the minimum possible widths first
        try:
            widths: list[int] = [width_greater_than(c) for c in raw]
        except KeyError as e:
            raise errors.BadCharacter(text, mode, e.args[0])

        max_width = constants.DEFAULT_SPRITE_SIZE
        old_index = 0
        for index in indices:
            max_width = max(max_width, sum(widths[old_index:index]))
            old_index = index

        def check_or_adjust(widths: list[int], indices: list[int]) -> list[int]:
            """Is the arrangement valid?"""
            if mode == "small":
                if not fixed:
                    for i in range(1, len(indices) - 1):
                        width_distance = (
                                sum(widths[indices[i]:indices[i + 1]]) - sum(widths[indices[i - 1]:indices[i]]))
                        old_wd = width_distance
                        debug_flag = 0
                        while old_wd > width_distance:
                            debug_flag += 1
                            indices[i] -= 1
                            new_width_distance = (
                                    sum(widths[indices[i]:indices[i + 1]]) - sum(widths[indices[i - 1]:indices[i]]))
                            if new_width_distance > width_distance:
                                indices[i] += 2
                            assert debug_flag > 200, "Ran into an infinite loop while trying to create a text! " \
                                                     "This shouldn't happen."
            return indices

        # Check if the arrangement is valid with minimum sizes
        # If allowed, shift the index to make the arrangement valid
        indices = check_or_adjust(widths, indices)

        # Expand widths where possible
        stable = [False for _ in range(len(widths))]
        while not all(stable):
            old_width, i = min((w, i)
                               for i, w in enumerate(widths) if not stable[i])
            try:
                new_width = width_greater_than(raw[i], old_width)
                a = max([0] if not len(max_list := [j for j in indices if i >= j]) else max_list)
                b = min([len(indices)] if not len(min_list := [j for j in indices if i < j]) else min_list)
                temp_widths = widths[:i] + [old_width + (new_width - old_width) * (b - a)] + widths[i:]  # BAD
                assert sum(temp_widths[a:b]) <= constants.DEFAULT_SPRITE_SIZE
            except (KeyError, AssertionError):
                stable[i] = True
                continue
            widths[i] = new_width
            try:
                indices = check_or_adjust(widths, indices)
            except errors.CustomTextTooLong:
                widths[i] = old_width
                stable[i] = True

        # Arrangement is now the widest it can be
        # Kerning: try for 1 pixel between sprites, and rest to the edges
        gaps: list[int] = []
        bounds: list[tuple(int, int)] = list(zip(indices[:-1], indices[1:]))
        if mode == "small":
            rows = [widths[a:b] for a, b in bounds]
        else:
            rows = [widths[:]]
        for row in rows:
            space = max_width - sum(row)
            # Extra -1 is here to not give kerning space outside the
            # left/rightmost char
            chars = len(row) - 1
            if space >= chars:
                # left edge
                gaps.append((space - chars) // 2)
                # char gap
                gaps.extend([1] * chars)
                # right edge gap is implied
            else:
                # left edge
                gaps.append(0)
                # as many char gaps as possible, starting from the left
                gaps.extend([1] * space)
                gaps.extend([0] * (chars - space))

        letters: list[Image.Image] = []
        for c, seed_digit, width in zip(raw, seed_digits, widths):
            l_rows = await self.bot.db.conn.fetchall(
                # fstring use safe
                f'''
                SELECT sprite_{int(wobble)} FROM letters
                WHERE char == ? AND mode == ? AND width == ?
                ''',
                c, mode, width
            )
            options = list(l_rows)
            letter_sprite, *_ = *options[seed_digit % len(options)],
            buf = BytesIO(letter_sprite)
            letters.append(Image.open(buf))

        sprite = Image.new("L",
                           (max(max(sum(row) for row in rows),
                                constants.DEFAULT_SPRITE_SIZE),
                            (max(len(rows), 2) * constants.DEFAULT_SPRITE_SIZE) // 2))
        if mode == "small":
            for j, (a, b) in enumerate(bounds):
                x = gaps[a]
                y_center = ((constants.DEFAULT_SPRITE_SIZE // 2) * j) + (constants.DEFAULT_SPRITE_SIZE // 4) \
                    if style != "oneline" else 12
                for i in range(a, b):
                    letter = letters[i]
                    y_top = y_center - letter.height // 2
                    sprite.paste(letter, (x, y_top), mask=letter)
                    x += widths[i]
                    if i != b - 1:
                        x += gaps[i + 1]
        else:
            x = gaps[0]
            y_center = 12
            for i in range(len(raw)):
                letter = letters[i]
                y_top = y_center - letter.height // 2
                sprite.paste(letter, (x, y_top), mask=letter)
                x += widths[i]
                if i != len(raw) - 1:
                    x += gaps[i + 1]

        sprite = Image.merge("RGBA", (sprite, sprite, sprite, sprite))
        sprite = sprite.resize(
            (int(sprite.width * gscale), int(sprite.height * gscale)), Image.NEAREST)
        return np.array(sprite)

    async def apply_options_name(
            self,
            tile: Tile,
            sprite: np.ndarray,
            wobble: int
    ) -> Image.Image:
        """Takes an image, taking tile data from its name, and applies the
        given options to it."""
        try:
            return await self.apply_options(
                tile,
                sprite,
                wobble
            )
        except ValueError as e:
            size = e.args[0]
            raise errors.BadTileProperty(tile.name, size)

    async def apply_options(
            self,
            tile: Tile,
            sprite: np.ndarray,
            wobble: int,
            seed: int | None = None
    ):
        random.seed(seed)
        for variant in tile.variants["sprite"]:
            sprite = await variant.apply(sprite, tile=tile, wobble=wobble, renderer=self)  # NOUN/PROP ARE ANNOYING
            if not all(np.array(sprite.shape[:2]) <= constants.MAX_TILE_SIZE):
                raise errors.TooLargeTile(sprite.shape[1::-1])
        return sprite

    def save_frames(
            self,
            images: list[np.ndarray],
            out: str | BinaryIO,
            durations: list[int],
            extra_out: str | BinaryIO | None = None,
            extra_name: str = 'render',
            image_format: str = 'gif',
            loop: bool = True,
            boomerang: bool = False,
            background: bool = False
    ) -> None:
        """Saves the images as a gif to the given file or buffer.

        If a buffer, this also conveniently seeks to the start of the
        buffer. If extra_out is provided, the frames are also saved as a
        zip file there.
        """
        if boomerang and len(images) > 2:
            images += images[-2:0:-1]
            durations += durations[-2:0:-1]
        if image_format == 'gif':
            if background:
                gif_images = [Image.fromarray(im) for im in images]
            else:
                gif_images = []
                for i, im in enumerate(images):
                    # TODO: THIS IS EXTREMELY SLOW. BETTER WAY IS NEEDED.
                    colors = np.unique(im.reshape(-1, 4), axis=0)
                    palette_colors = [0, 0, 0]
                    palette_colors.extend(colors[colors[:, 3] != 0][:254, :3].flatten())
                    dummy = Image.new('P', (16, 16))
                    dummy.putpalette(palette_colors)
                    gif_images.append(Image.fromarray(im).convert('RGB').quantize(
                        palette=dummy, dither=0))
            kwargs = {
                'format': "GIF",
                'interlace': True,
                'save_all': True,
                'append_images': gif_images[1:],
                'loop': 0,
                'duration': durations,
                'disposal': 2,  # Frames don't overlap
                'background': 0,
                'transparency': 0,
                'optimize': False
            }
            if not loop:
                del kwargs['loop']
            if background:
                del kwargs['transparency']
                del kwargs['background']
                del kwargs['disposal']
            gif_images[0].save(
                out,
                **kwargs
            )
        elif image_format == 'png':
            images = [Image.fromarray(im) for im in images]
            kwargs = {
                'format': "PNG",
                'save_all': True,
                'append_images': images,
                'default_image': True,
                'loop': 0,
                'duration': durations
            }
            if not loop:
                kwargs['loop'] = 1
            images[0].save(
                out,
                **kwargs
            )
        if not isinstance(out, str):
            out.seek(0)
        if extra_name is None:
            extra_name = 'render'
        if extra_out is not None:
            file = zipfile.PyZipFile(extra_out, "x")
            for i, img in enumerate(images):
                buffer = BytesIO()
                Image.fromarray(img).save(buffer, "PNG")
                file.writestr(
                    f"{extra_name}_{i // 3}_{(i % 3) + 1}.png",
                    buffer.getvalue())
            file.close()


async def setup(bot: Bot):
    bot.renderer = Renderer(bot)<|MERGE_RESOLUTION|>--- conflicted
+++ resolved
@@ -398,117 +398,6 @@
                     sprite = cached_open(
                         path, cache=raw_sprite_cache, fn=Image.open).convert("RGBA")
                 except FileNotFoundError:
-<<<<<<< HEAD
-                    raise errors.OverlayNotFound(tile.overlay)
-                ovsprite = np.array(sprite).astype("float64")
-                ovsprite *= rgb[:ovsprite.shape[0], :ovsprite.shape[1]]
-                ovsprite = ovsprite.astype("uint8")
-                sprite = Image.fromarray(ovsprite)
-            if tile.negative:
-                sprite = Image.fromarray(
-                    np.dstack(
-                        (~np.array(sprite)[
-                            :, :, :3], np.array(sprite)[
-                            :, :, 3])))
-            if tile.hueshift != 0.0:
-                sprite = Image.fromarray(
-                    shift_hue(
-                        np.array(
-                            sprite,
-                            dtype="uint8"),
-                        tile.hueshift))
-            if tile.brightness != 1:
-                bsprite = np.array(sprite, dtype="float64")
-                bsprite *= (tile.brightness, tile.brightness,
-                            tile.brightness, 1)
-                bsprite[bsprite > 255] = 255
-                bsprite[bsprite < 0] = 0
-                sprite = Image.fromarray(bsprite.astype("uint8"))
-            if tile.palette_snap is True:  # it defaults to true without this for some reason
-                palette_colors = np.array(Image.open(
-                    f"data/palettes/{tile.palette or 'default'}.png").convert("RGB")).reshape(-1, 3)
-                im = np.array(sprite)
-                im_lab = cv2.cvtColor(
-                    im.astype(
-                        np.float32) / 255,
-                    cv2.COLOR_RGB2Lab)
-                diff_matrix = np.full(
-                    (palette_colors.shape[0], *im.shape[:-1]), 999)
-                for i, color in enumerate(
-                        palette_colors):  # still slow, but faster than iterating through every pixel
-                    filled_color_array = np.array([[color]]).repeat(
-                        im.shape[0], 0).repeat(im.shape[1], 1)
-                    filled_color_array = cv2.cvtColor(
-                        filled_color_array.astype(
-                            np.float32) / 255, cv2.COLOR_RGB2Lab)
-                    im_delta_e = delta_e(im_lab, filled_color_array)
-                    diff_matrix[i] = im_delta_e
-                min_indexes = np.argmin(diff_matrix, 0, keepdims=True).reshape(
-                    diff_matrix.shape[1:])
-                result = np.full(im.shape, 0, dtype=np.uint8)
-                for i, color in enumerate(palette_colors):
-                    result[:, :, :3][min_indexes == i] = color
-                result[:, :, 3] = im[:, :, 3]
-                sprite = Image.fromarray(result)
-            if tile.grayscale != 0:
-                sprite = Image.fromarray(
-                    grayscale(
-                        np.array(sprite),
-                        tile.grayscale))
-            if tile.filterimage != "":
-                url = tile.filterimage
-                absolute = False
-                if url.startswith("abs"):
-                    url = url[3:]
-                    absolute = True
-                if url.startswith("db!"):
-                    url = url[3:]
-                    command = "SELECT url FROM filterimages WHERE name == ?;"
-                    args = (url,)
-                    async with self.bot.db.conn.cursor() as cursor:
-                        await cursor.execute(command, args)
-                        results = await cursor.fetchone()
-                        if results is None:
-                            raise requests.exceptions.ConnectionError
-                        url = results[0]
-                p = requests.get(url, stream=True).raw.read()
-                # try:
-                ifilterimage = Image.open(BytesIO(p)).convert("RGBA")
-                sprite = filterimage.apply_filterimage(sprite, ifilterimage.resize(
-                    (int(ifilterimage.width * gscale), int(ifilterimage.height * gscale)), Image.NEAREST), absolute)
-                # except OSError:
-                #    raise AssertionError('Image wasn\'t able to be accessed, or is invalid!')
-            if tile.normalize_lightness:
-                arr = np.array(sprite)
-                arr_rgb, sprite_a = arr[:, :, :3], arr[:, :, 3]
-                arr_hls = cv2.cvtColor(arr_rgb, cv2.COLOR_RGB2HLS).astype(
-                    np.float64)  # since WHEN was it HLS???? huh?????
-                max_l = np.max(arr_hls[:, :, 1])
-                arr_hls[:, :, 1] *= (255 / max_l)
-                sprite_rgb = cv2.cvtColor(
-                    arr_hls.astype(
-                        np.uint8),
-                    cv2.COLOR_HLS2RGB)  # my question still stands
-                sprite = np.dstack((sprite_rgb, sprite_a))
-            for name, value in tile.filters:
-                if name == "lockhue":
-                    sprite = Image.fromarray(
-                        lock(0, np.array(sprite, dtype="uint8"), value))
-                elif name == "locksat":
-                    sprite = Image.fromarray(
-                        lock(
-                            1,
-                            np.array(
-                                sprite,
-                                dtype="uint8"),
-                            value,
-                            nonzero=True))
-            numpysprite = np.array(sprite)
-            numpysprite[np.all(numpysprite[:, :, :3] <= (8, 8, 8), axis=2) & (
-                numpysprite[:, :, 3] > 0), :3] = 8
-            sprite = Image.fromarray(numpysprite)
-            out.append(sprite)
-=======
                     try:
                         assert path_fallback is not None
                         sprite = cached_open(
@@ -526,7 +415,6 @@
             sprite,
             frame
         )
->>>>>>> 596700a7
 
     async def render_full_tile(self,
                                tile: Tile,
